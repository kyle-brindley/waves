"""Test ParameterGenerator Abstract Base Class"""

import typing
import pathlib
import contextlib
from unittest.mock import patch, mock_open

import pytest
import numpy
import xarray

from waves import parameter_generators
from waves.exceptions import ChoicesError, MutuallyExclusiveError, SchemaValidationError
from waves import _settings
from waves import _utilities

does_not_raise = contextlib.nullcontext()


set_hashes = {
    "set1": (
        ["name1", "name2", "name3"],
        numpy.array([[1, 10.1, "a"]], dtype=object),
        ["732411987fea3ae4a1e0bd7ea6a8841a"],
    ),
    "set1 different parameter order": (
        ["name3", "name2", "name1"],
        numpy.array([["a", 10.1, 1]], dtype=object),
        ["732411987fea3ae4a1e0bd7ea6a8841a"],
    ),
    "set1 different parameter names": (
        ["newname1", "newname2", "newname3"],
        numpy.array([[1, 10.1, "a"]], dtype=object),
        ["45458adbaeb9a55dcec2211383c9bd96"],
    ),
    "set2": (
        ["name1", "name2", "name3"],
        numpy.array([[1, 10.1, "a"], [2, 20.2, "b"], [3, 30.3, "c"]], dtype=object),
        [
            "732411987fea3ae4a1e0bd7ea6a8841a",
            "6dfcf74620c998f3ef7ab4cc9fb2d510",
            "57af5a35970eb8a1a93c1ed62ff3ff37",
        ],
    ),
    # Set3 hashes should all be different if types are preserved correctly
    "set3: ints": (
        ["number1", "number2"],
        numpy.array([[1, 2]], dtype=object),
        ["f1c28a9674481e365269ced217197221"],
    ),
    "set3: ints without dtype=object": (
        ["number1", "number2"],
        numpy.array([[1, 2]]),
        ["f1c28a9674481e365269ced217197221"],
    ),
    "set3: floats": (
        ["number1", "number2"],
        numpy.array([[1.0, 2.0]], dtype=object),
        ["f94ff85af046704aff100133c958ad1e"],
    ),
    "set3: floats without dtype=object": (
        ["number1", "number2"],
        numpy.array([[1.0, 2.0]]),
        ["f94ff85af046704aff100133c958ad1e"],
    ),
    "set3: mixed ints and floats": (
        ["number1", "number2"],
        numpy.array([[1, 2.0]], dtype=object),
        ["3d0f2e8a9a15239b28cee90d331e69e8"],
    ),
}


@pytest.mark.parametrize(
    "parameter_names, samples, expected_hashes",
    set_hashes.values(),
    ids=set_hashes.keys(),
)
def test_calculate_set_hash(parameter_names, samples, expected_hashes):
    for row, expected_hash in zip(samples, expected_hashes):
        set_hash = parameter_generators._calculate_set_hash(parameter_names, row)
        assert set_hash == expected_hash

        with pytest.raises(RuntimeError):
            try:
                set_hash = parameter_generators._calculate_set_hash([], row)
            finally:
                pass


@pytest.mark.parametrize(
    "parameter_names, samples, expected_hashes",
    set_hashes.values(),
    ids=set_hashes.keys(),
)
def test_calculate_set_hashes(parameter_names, samples, expected_hashes):
    set_hashes = parameter_generators._calculate_set_hashes(
        parameter_names,
        samples,
    )
    assert set_hashes == expected_hashes


@pytest.mark.parametrize(
    "parameter_names, samples, expected_hashes",
    set_hashes.values(),
    ids=set_hashes.keys(),
)
def test_verify_parameter_study(parameter_names, samples, expected_hashes):
    # Borrow setup from class test. See :meth:`test_create_set_hashes`
    HashesParameterGenerator = DummyGenerator({})
    HashesParameterGenerator._parameter_names = parameter_names
    HashesParameterGenerator._samples = samples
    HashesParameterGenerator._create_set_hashes()
    assert HashesParameterGenerator._set_hashes == expected_hashes
    parameter_study = HashesParameterGenerator.parameter_study

    with does_not_raise:
        parameter_generators._verify_parameter_study(parameter_study)

    # Delete necessary coordinates
    no_set_coordinate = parameter_study.drop_vars(_settings._set_coordinate_key)
    with pytest.raises(RuntimeError, match=f"coordinate '{_settings._set_coordinate_key}' missing"):
        parameter_generators._verify_parameter_study(no_set_coordinate)
    no_hash_coordinate = parameter_study.drop_vars(_settings._hash_coordinate_key)
    with pytest.raises(RuntimeError, match=f"coordinate '{_settings._hash_coordinate_key}' missing"):
        parameter_generators._verify_parameter_study(no_hash_coordinate)

    # Check dimension name
    wrong_coordinate_name = parameter_study.swap_dims(
        dims_dict={_settings._set_coordinate_key: _settings._hash_coordinate_key}
    )
    with pytest.raises(RuntimeError, match=f"Parameter study missing dimension '{_settings._set_coordinate_key}'"):
        parameter_generators._verify_parameter_study(wrong_coordinate_name)
    bad_data_dimension = parameter_study.copy(deep=True)
    bad_data_dimension["bad_data"] = xarray.DataArray([0], dims=["bad_dimension"], coords={"bad_dimension": [0.0]})
    with pytest.raises(RuntimeError, match=f"'bad_data' missing dimension '{_settings._set_coordinate_key}'"):
        parameter_generators._verify_parameter_study(bad_data_dimension)

    # Force set hashes to be incorrect. Expect to see a RuntimeError.
    bad_hashes = parameter_study.copy(deep=True)
    number_of_hashes = len(bad_hashes[_settings._hash_coordinate_key])
    bad_hashes[_settings._hash_coordinate_key] = xarray.DataArray(
        [""] * number_of_hashes, dims=[_settings._set_coordinate_key]
    )
    with pytest.raises(RuntimeError, match="set hashes not equal to calculated set hashes"):
        parameter_generators._verify_parameter_study(bad_hashes)


return_dataset_types_cases = {
    "CartesianProduct: identical datasets": (
        parameter_generators.CartesianProduct({"parameter_1": [1]}).parameter_study,
        parameter_generators.CartesianProduct({"parameter_1": [1]}).parameter_study,
        {"parameter_1": numpy.int64},
        does_not_raise,
    ),
    "CartesianProduct: different parameters": (
        parameter_generators.CartesianProduct({"parameter_1": [1]}).parameter_study,
        parameter_generators.CartesianProduct({"parameter_2": [10.0]}).parameter_study,
        {"parameter_1": numpy.int64, "parameter_2": numpy.float64},
        does_not_raise,
    ),
    "CartesianProduct: extra parameters in second dataset": (
        parameter_generators.CartesianProduct({"parameter_1": [1]}).parameter_study,
        parameter_generators.CartesianProduct({"parameter_1": [1], "parameter_2": [10.0]}).parameter_study,
        {"parameter_1": numpy.int64, "parameter_2": numpy.float64},
        does_not_raise,
    ),
    "CartesianProduct: extra parameters in both datasets": (
        parameter_generators.CartesianProduct({"parameter_1": [1], "parameter_3": ["a"]}).parameter_study,
        parameter_generators.CartesianProduct({"parameter_1": [1], "parameter_2": [10.0]}).parameter_study,
        {"parameter_1": numpy.int64, "parameter_2": numpy.float64, "parameter_3": numpy.dtype("U1")},
        does_not_raise,
    ),
    "CartesianProduct: extra parameters bools": (
        parameter_generators.CartesianProduct({"parameter_1": [1], "parameter_3": ["a"]}).parameter_study,
        parameter_generators.CartesianProduct({"parameter_1": [1], "parameter_2": [True]}).parameter_study,
        {"parameter_1": numpy.int64, "parameter_2": bool, "parameter_3": numpy.dtype("U1")},
        does_not_raise,
    ),
    "CartesianProduct: inconsistent types: int/float": (
        parameter_generators.CartesianProduct({"parameter_1": [1]}).parameter_study,
        parameter_generators.CartesianProduct({"parameter_1": [1.0]}).parameter_study,
        {"parameter_1": numpy.int64},
        pytest.raises(RuntimeError),
    ),
    "CartesianProduct: inconsistent types: int/str": (
        parameter_generators.CartesianProduct({"parameter_1": [1]}).parameter_study,
        parameter_generators.CartesianProduct({"parameter_1": ["a"]}).parameter_study,
        {"parameter_1": numpy.int64},
        pytest.raises(RuntimeError),
    ),
    "CartesianProduct: inconsistent types: int/bool": (
        parameter_generators.CartesianProduct({"parameter_1": [1]}).parameter_study,
        parameter_generators.CartesianProduct({"parameter_1": [True]}).parameter_study,
        {"parameter_1": numpy.int64},
        pytest.raises(RuntimeError),
    ),
    "OneAtATime: identical datasets": (
        parameter_generators.OneAtATime({"parameter_1": [1]}).parameter_study,
        parameter_generators.OneAtATime({"parameter_1": [1]}).parameter_study,
        {"parameter_1": numpy.int64},
        does_not_raise,
    ),
    "OneAtATime: different parameters": (
        parameter_generators.OneAtATime({"parameter_1": [1]}).parameter_study,
        parameter_generators.OneAtATime({"parameter_2": [10.0]}).parameter_study,
        {"parameter_1": numpy.int64, "parameter_2": numpy.float64},
        does_not_raise,
    ),
    "OneAtATime: extra parameters in second dataset": (
        parameter_generators.OneAtATime({"parameter_1": [1]}).parameter_study,
        parameter_generators.OneAtATime({"parameter_1": [1], "parameter_2": [10.0]}).parameter_study,
        {"parameter_1": numpy.int64, "parameter_2": numpy.float64},
        does_not_raise,
    ),
    "OneAtATime: extra parameters in both datasets": (
        parameter_generators.OneAtATime({"parameter_1": [1], "parameter_3": ["a"]}).parameter_study,
        parameter_generators.OneAtATime({"parameter_1": [1], "parameter_2": [10.0]}).parameter_study,
        {"parameter_1": numpy.int64, "parameter_2": numpy.float64, "parameter_3": numpy.dtype("U1")},
        does_not_raise,
    ),
    "OneAtATime: extra parameters bools": (
        parameter_generators.OneAtATime({"parameter_1": [1], "parameter_3": ["a"]}).parameter_study,
        parameter_generators.OneAtATime({"parameter_1": [1], "parameter_2": [True]}).parameter_study,
        {"parameter_1": numpy.int64, "parameter_2": bool, "parameter_3": numpy.dtype("U1")},
        does_not_raise,
    ),
    "OneAtATime: inconsistent types: int/float": (
        parameter_generators.OneAtATime({"parameter_1": [1]}).parameter_study,
        parameter_generators.OneAtATime({"parameter_1": [1.0]}).parameter_study,
        {"parameter_1": numpy.int64},
        pytest.raises(RuntimeError),
    ),
    "OneAtATime: inconsistent types: int/str": (
        parameter_generators.OneAtATime({"parameter_1": [1]}).parameter_study,
        parameter_generators.OneAtATime({"parameter_1": ["a"]}).parameter_study,
        {"parameter_1": numpy.int64},
        pytest.raises(RuntimeError),
    ),
    "OneAtATime: inconsistent types: int/bool": (
        parameter_generators.OneAtATime({"parameter_1": [1]}).parameter_study,
        parameter_generators.OneAtATime({"parameter_1": [True]}).parameter_study,
        {"parameter_1": numpy.int64},
        pytest.raises(RuntimeError),
    ),
}


@pytest.mark.parametrize(
    "dataset_1, dataset_2, expected_types, outcome",
    return_dataset_types_cases.values(),
    ids=return_dataset_types_cases.keys(),
)
def test_return_dataset_types(dataset_1, dataset_2, expected_types, outcome):
    with outcome:
        try:
            types = parameter_generators._return_dataset_types(dataset_1, dataset_2)
            assert types == expected_types
        finally:
            pass


coerce_values_cases = {
    "no coercion int": (
        [1, 2],
        None,
        numpy.int64,
        False,
    ),
    "no coercion float": (
        [1.0, 2.0],
        None,
        numpy.float64,
        False,
    ),
    "no coercion str": (
        ["a", "b"],
        None,
        numpy.str_,
        False,
    ),
    "no coercion bool": (
        [True, False],
        None,
        numpy.bool_,
        False,
    ),
    "coerce int to float": (
        [1, 2.0],
        None,
        numpy.float64,
        True,
    ),
    "coerce all to string": (
        [1, 2.0, False, "a"],
        None,
        numpy.str_,
        True,
    ),
    "coerce all to float with parameter name": (
        [True, False, 3, 5.0, 7.0],
        "test_name",
        numpy.float64,
        True,
    ),
}


@pytest.mark.parametrize(
    "values, name, expected_output_type, should_warn",
    coerce_values_cases.values(),
    ids=coerce_values_cases.keys(),
)
def test_coerce_values(values, name, expected_output_type, should_warn):
    with patch("warnings.warn") as mock_warn:
        values_coerced = parameter_generators._coerce_values(values, name)
        assert [type(item) for item in values_coerced] == [expected_output_type] * len(values_coerced)
        if should_warn:
            mock_warn.assert_called_once()
        else:
            mock_warn.assert_not_called()


merge_parameter_space_cases = {
    "concatenate along one parameter: unchanged": (
        [
            parameter_generators.OneAtATime({"parameter_1": [1]}).parameter_study,
            parameter_generators.OneAtATime({"parameter_1": [1]}).parameter_study,
        ],
        parameter_generators.OneAtATime({"parameter_1": [1]}).parameter_study,
        {"parameter_1": numpy.int64},
        False,
        does_not_raise,
    ),
    "concatenate along one parameter: int": (
        [
            parameter_generators.OneAtATime({"parameter_1": [1]}).parameter_study,
            parameter_generators.OneAtATime({"parameter_1": [2]}).parameter_study,
        ],
        xarray.Dataset(
            {
                "parameter_1": xarray.DataArray(
                    [1, 2], coords={_settings._set_coordinate_key: ["parameter_set0", "parameter_set1"]}
                ),
                _settings._hash_coordinate_key: xarray.DataArray(
                    [
                        "1661dcd0bf4761d25471c1cf5514ceae",
                        "0b588b6a82c1d3d3d19fda304f940342",
                    ],
                    coords={_settings._set_coordinate_key: ["parameter_set0", "parameter_set1"]},
                ),
            }
        )
        .set_coords(_settings._hash_coordinate_key)
        .sortby(_settings._hash_coordinate_key),
        {"parameter_1": numpy.int64},
        False,
        does_not_raise,
    ),
    "concatenate along one parameter: float": (
        [
            parameter_generators.CartesianProduct({"parameter_1": [1.0]}).parameter_study,
            parameter_generators.CartesianProduct({"parameter_1": [2.0]}).parameter_study,
        ],
        xarray.Dataset(
            {
                "parameter_1": xarray.DataArray(
                    [1.0, 2.0], coords={_settings._set_coordinate_key: ["parameter_set0", "parameter_set1"]}
                ),
                _settings._hash_coordinate_key: xarray.DataArray(
                    [
                        "7f9805b5c9946582ec1fb14b91dd144d",
                        "8f7d7ec854ffe07c4c976e2bccea0665",
                    ],
                    coords={_settings._set_coordinate_key: ["parameter_set0", "parameter_set1"]},
                ),
            }
        )
        .set_coords(_settings._hash_coordinate_key)
        .sortby(_settings._hash_coordinate_key),
        {"parameter_1": numpy.float64},
        False,
        does_not_raise,
    ),
    "concatenate along one parameter: bool": (
        [
            parameter_generators.OneAtATime({"parameter_1": [True]}).parameter_study,
            parameter_generators.OneAtATime({"parameter_1": [False]}).parameter_study,
        ],
        xarray.Dataset(
            {
                "parameter_1": xarray.DataArray(
                    [True, False], coords={_settings._set_coordinate_key: ["parameter_set0", "parameter_set1"]}
                ),
                _settings._hash_coordinate_key: xarray.DataArray(
                    [
                        "6c2fb5097da66f7bb3795420b802986e",
                        "3ded86c691cf9621651acb15d909139e",
                    ],
                    coords={_settings._set_coordinate_key: ["parameter_set0", "parameter_set1"]},
                ),
            }
        )
        .set_coords(_settings._hash_coordinate_key)
        .sortby(_settings._hash_coordinate_key),
        {"parameter_1": numpy.bool_},
        False,
        does_not_raise,
    ),
    "concatenate along one parameter: int/float": (
        [
            parameter_generators.CartesianProduct({"parameter_1": [1]}).parameter_study,
            parameter_generators.CartesianProduct({"parameter_1": [2.0]}).parameter_study,
        ],
        None,
        None,
        None,
        pytest.raises(RuntimeError, match="Different types for"),
    ),
    "concatenate along one parameter: int/bool": (
        [
            parameter_generators.CartesianProduct({"parameter_1": [1]}).parameter_study,
            parameter_generators.CartesianProduct({"parameter_1": [True]}).parameter_study,
        ],
        None,
        None,
        None,
        pytest.raises(RuntimeError, match="Different types for"),
    ),
    "concatenate along one parameter: float/bool": (
        [
            parameter_generators.OneAtATime({"parameter_1": [1.0]}).parameter_study,
            parameter_generators.OneAtATime({"parameter_1": [True]}).parameter_study,
        ],
        None,
        None,
        None,
        pytest.raises(RuntimeError, match="Different types for"),
    ),
    "concatenate along one parameter across multiple studies: float": (
        [
            parameter_generators.OneAtATime(
                {"parameter_1": [1, 2], "parameter_2": [3.0], "parameter_3": ["a"]}
            ).parameter_study,
            parameter_generators.OneAtATime(
                {"parameter_1": [1, 2], "parameter_2": [3.0, 4.0], "parameter_3": ["a"]}
            ).parameter_study,
            parameter_generators.OneAtATime(
                {"parameter_1": [1, 2], "parameter_2": [3.0, 5.0], "parameter_3": ["a"]}
            ).parameter_study,
        ],
        xarray.Dataset(
            {
                "parameter_1": xarray.DataArray(
                    [1, 1, 2, 1],
                    coords={
                        _settings._set_coordinate_key: [
                            "parameter_set0",
                            "parameter_set2",
                            "parameter_set1",
                            "parameter_set3",
                        ]
                    },
                ),
                "parameter_2": xarray.DataArray(
                    [3.0, 4.0, 3.0, 5.0],
                    coords={
                        _settings._set_coordinate_key: [
                            "parameter_set0",
                            "parameter_set2",
                            "parameter_set1",
                            "parameter_set3",
                        ]
                    },
                ),
                "parameter_3": xarray.DataArray(
                    ["a", "a", "a", "a"],
                    coords={
                        _settings._set_coordinate_key: [
                            "parameter_set0",
                            "parameter_set2",
                            "parameter_set1",
                            "parameter_set3",
                        ]
                    },
                ),
                _settings._hash_coordinate_key: xarray.DataArray(
                    [
                        "4d9644f3ff9205869b5c5aef11cb5235",
                        "8e213a62356cd1d4ce2b3b795fab6ef9",
                        "8eb85255b4d3888cbf413afc55cbbac3",
                        "d7dd3ecf2cebf5e89d3e211faf2f0526",
                    ],
                    coords={
                        _settings._set_coordinate_key: [
                            "parameter_set0",
                            "parameter_set2",
                            "parameter_set1",
                            "parameter_set3",
                        ]
                    },
                ),
            }
        )
        .set_coords(_settings._hash_coordinate_key)
        .sortby(_settings._hash_coordinate_key),
        {"parameter_1": numpy.int64, "parameter_2": numpy.float64, "parameter_3": numpy.dtype("U1")},
        False,
        does_not_raise,
    ),
    "concatenate along two parameters across multiple studies: int/bool": (
        [
            parameter_generators.CartesianProduct({"parameter_1": [1], "parameter_2": [True]}).parameter_study,
            parameter_generators.CartesianProduct({"parameter_1": [2], "parameter_2": [False]}).parameter_study,
        ],
        xarray.Dataset(
            {
                "parameter_1": xarray.DataArray(
                    [1, 2], coords={_settings._set_coordinate_key: ["parameter_set0", "parameter_set1"]}
                ),
                "parameter_2": xarray.DataArray(
                    [True, False], coords={_settings._set_coordinate_key: ["parameter_set0", "parameter_set1"]}
                ),
                _settings._hash_coordinate_key: xarray.DataArray(
                    [
                        "d65bccd02f05b0419dc634e643418e62",
                        "df1ac82da14f4f1fd9d73159bb64a717",
                    ],
                    coords={_settings._set_coordinate_key: ["parameter_set0", "parameter_set1"]},
                ),
            }
        )
        .set_coords(_settings._hash_coordinate_key)
        .sortby(_settings._hash_coordinate_key),
        {"parameter_1": numpy.int64, "parameter_2": numpy.bool_},
        False,
        does_not_raise,
    ),
    "concatenate along unchanged parameters across multiple studies": (
        [
            parameter_generators.CartesianProduct(
                {"parameter_1": [1, 2], "parameter_2": [3.0], "parameter_3": [True, False]}
            ).parameter_study,
            parameter_generators.CartesianProduct(
                {"parameter_1": [1, 2], "parameter_2": [3.0], "parameter_3": [True, False]}
            ).parameter_study,
            parameter_generators.CartesianProduct(
                {"parameter_1": [1, 2], "parameter_2": [3.0], "parameter_3": [True, False]}
            ).parameter_study,
        ],
        parameter_generators.CartesianProduct(
            {"parameter_1": [1, 2], "parameter_2": [3.0], "parameter_3": [True, False]}
        ).parameter_study,
        {"parameter_1": numpy.int64, "parameter_2": numpy.float64, "parameter_3": numpy.bool_},
        False,
        does_not_raise,
    ),
}


@pytest.mark.parametrize(
    "studies, expected_study, expected_types, propagate_space, outcome",
    merge_parameter_space_cases.values(),
    ids=merge_parameter_space_cases.keys(),
)
def test_merge_parameter_space(studies, expected_study, expected_types, propagate_space, outcome):
    """Check the merge of all studies in a single parameter space.

    :param studies: list of N number of parameter study Xarray datasets to merge, where the first study in the list is
        the base study
    :param expected_study: Xarray dataset
    :param expected_types: dictionary with parameter names as the keys and numpy types as values
    :param propagate_space: boolean indicating if parameter space propagation is used to construct the output study
    :param outcome: pytest expected error for the test case
    """
    with outcome:
        try:
            swap_to_hash_index = {_settings._set_coordinate_key: _settings._hash_coordinate_key}
            swap_to_set_index = {_settings._hash_coordinate_key: _settings._set_coordinate_key}
            studies = [study.swap_dims(swap_to_hash_index) for study in studies]
            merged_study = parameter_generators._merge_parameter_space(studies)
            merged_study = merged_study.swap_dims(swap_to_set_index)
            for key in expected_types.keys():
                assert merged_study[key].dtype == expected_types[key]
            xarray.testing.assert_identical(merged_study, expected_study)
            parameter_generators._verify_parameter_study(merged_study)
            if not propagate_space:
                # Compare base study hash and set names to merged ones for uniform parameter space
                base_study = studies[0].swap_dims(swap_to_set_index)
                base_study_from_merged = merged_study.where(
                    merged_study[_settings._hash_coordinate_key] == base_study[_settings._hash_coordinate_key]
                )
                xarray.testing.assert_identical(base_study_from_merged, base_study)
        finally:
            pass


propagate_parameter_space_cases = {
    "propagate one parameter: int": (
        [
            parameter_generators.OneAtATime({"parameter_1": [1]}).parameter_study,
            parameter_generators.OneAtATime({"parameter_2": [2]}).parameter_study,
        ],
        parameter_generators.OneAtATime({"parameter_1": [1], "parameter_2": [2]}).parameter_study,
        {"parameter_1": numpy.int64, "parameter_2": numpy.int64},
        True,
        does_not_raise,
    ),
    "propagate one parameter: bool": (
        [
            parameter_generators.CartesianProduct({"parameter_1": [True]}).parameter_study,
            parameter_generators.CartesianProduct({"parameter_2": [False]}).parameter_study,
        ],
        parameter_generators.CartesianProduct({"parameter_1": [True], "parameter_2": [False]}).parameter_study,
        {"parameter_1": numpy.bool_, "parameter_2": numpy.bool_},
        True,
        does_not_raise,
    ),
    "propagate one parameter: string": (
        [
            parameter_generators.OneAtATime({"parameter_1": ["a"]}).parameter_study,
            parameter_generators.OneAtATime({"parameter_2": ["a"]}).parameter_study,
        ],
        parameter_generators.OneAtATime({"parameter_1": ["a"], "parameter_2": ["a"]}).parameter_study,
        {"parameter_1": numpy.dtype("U1"), "parameter_2": numpy.dtype("U1")},
        True,
        does_not_raise,
    ),
    "propagate one parameter: float": (
        [
            parameter_generators.CartesianProduct({"parameter_1": [1.0, 2.0]}).parameter_study,
            parameter_generators.CartesianProduct({"parameter_2": [2.0, 3.0]}).parameter_study,
        ],
        parameter_generators.CartesianProduct({"parameter_1": [1.0, 2.0], "parameter_2": [2.0, 3.0]}).parameter_study,
        {"parameter_1": numpy.float64, "parameter_2": numpy.float64},
        True,
        does_not_raise,
    ),
    "propagate one parameter of mixed typing: int and bool": (
        [
            parameter_generators.CartesianProduct({"parameter_1": [1, 2]}).parameter_study,
            parameter_generators.CartesianProduct({"parameter_2": [False]}).parameter_study,
        ],
        parameter_generators.CartesianProduct({"parameter_1": [1, 2], "parameter_2": [False]}).parameter_study,
        {"parameter_1": numpy.int64, "parameter_2": numpy.bool_},
        True,
        does_not_raise,
    ),
    "propagate one parameter of mixed typing: int and float": (
        [
            parameter_generators.CartesianProduct({"parameter_1": [1, 2]}).parameter_study,
            parameter_generators.CartesianProduct({"parameter_2": [3.0, 4.0]}).parameter_study,
        ],
        parameter_generators.CartesianProduct({"parameter_1": [1, 2], "parameter_2": [3.0, 4.0]}).parameter_study,
        {"parameter_1": numpy.int64, "parameter_2": numpy.float64},
        True,
        does_not_raise,
    ),
    "propagate one parameter of mixed typing: float and str": (
        [
            parameter_generators.CartesianProduct({"parameter_1": [1.0]}).parameter_study,
            parameter_generators.CartesianProduct({"parameter_2": ["a", "b"]}).parameter_study,
        ],
        parameter_generators.CartesianProduct({"parameter_1": [1.0], "parameter_2": ["a", "b"]}).parameter_study,
        {"parameter_1": numpy.float64, "parameter_2": numpy.dtype("U1")},
        True,
        does_not_raise,
    ),
    "propagate one parameter with many values": (
        [
            parameter_generators.CartesianProduct({"parameter_1": [1.0, 2.0, 3.0]}).parameter_study,
            parameter_generators.CartesianProduct({"parameter_2": ["a", "b", "c"]}).parameter_study,
        ],
        parameter_generators.CartesianProduct(
            {"parameter_1": [1.0, 2.0, 3.0], "parameter_2": ["a", "b", "c"]}
        ).parameter_study,
        {"parameter_1": numpy.float64, "parameter_2": numpy.dtype("U1")},
        True,
        does_not_raise,
    ),
    "propagate one parameter with many values: reversed values": (
        [
            parameter_generators.CartesianProduct({"parameter_1": [3.0, 2.0, 1.0]}).parameter_study,
            parameter_generators.CartesianProduct({"parameter_2": ["c", "b", "a"]}).parameter_study,
        ],
        parameter_generators.CartesianProduct(
            {"parameter_1": [1.0, 2.0, 3.0], "parameter_2": ["a", "b", "c"]}
        ).parameter_study,
        {"parameter_1": numpy.float64, "parameter_2": numpy.dtype("U1")},
        True,
        does_not_raise,
    ),
    "propagate two parameters: cartesian product": (
        [
            parameter_generators.CartesianProduct({"parameter_1": [1.0, 2.0]}).parameter_study,
            parameter_generators.CartesianProduct({"parameter_2": ["a", "b"], "parameter_3": [5, 10]}).parameter_study,
        ],
        parameter_generators.CartesianProduct(
            {"parameter_1": [1.0, 2.0], "parameter_2": ["a", "b"], "parameter_3": [5, 10]}
        ).parameter_study,
        {"parameter_1": numpy.float64, "parameter_2": numpy.dtype("U1"), "parameter_3": numpy.int64},
        True,
        does_not_raise,
    ),
    "propagate two parameters: cartesian product shuffled values": (
        [
            parameter_generators.CartesianProduct({"parameter_1": [2.0, 1.0]}).parameter_study,
            parameter_generators.CartesianProduct({"parameter_2": ["b", "a"], "parameter_3": [5, 10]}).parameter_study,
        ],
        parameter_generators.CartesianProduct(
            {"parameter_1": [1.0, 2.0], "parameter_2": ["a", "b"], "parameter_3": [5, 10]}
        ).parameter_study,
        {"parameter_1": numpy.float64, "parameter_2": numpy.dtype("U1"), "parameter_3": numpy.int64},
        True,
        does_not_raise,
    ),
    "propagate two parameters: one-at-a-time": (
        [
            parameter_generators.OneAtATime({"parameter_1": [1.0, 2.0]}).parameter_study,
            parameter_generators.OneAtATime({"parameter_2": ["a"], "parameter_3": [5]}).parameter_study,
        ],
        parameter_generators.OneAtATime(
            {"parameter_1": [1.0, 2.0], "parameter_2": ["a"], "parameter_3": [5]}
        ).parameter_study,
        {"parameter_1": numpy.float64, "parameter_2": numpy.dtype("U1"), "parameter_3": numpy.int64},
        True,
        does_not_raise,
    ),
    "propagate one parameter into two: cartesian product": (
        [
            parameter_generators.CartesianProduct({"parameter_1": [1.0, 2.0], "parameter_3": [True]}).parameter_study,
            parameter_generators.CartesianProduct({"parameter_2": ["a", "b"]}).parameter_study,
        ],
        parameter_generators.CartesianProduct(
            {
                "parameter_1": [1.0, 2.0],
                "parameter_2": ["a", "b"],
                "parameter_3": [True],
            }
        ).parameter_study,
        {"parameter_1": numpy.float64, "parameter_2": numpy.dtype("U1"), "parameter_3": numpy.bool_},
        True,
        does_not_raise,
    ),
    "propagate two parameters into two: cartesian product": (
        [
            parameter_generators.CartesianProduct({"parameter_1": [1.0, 2.0], "parameter_4": [True]}).parameter_study,
            parameter_generators.CartesianProduct({"parameter_2": ["a", "b"], "parameter_3": [3, 4]}).parameter_study,
        ],
        parameter_generators.CartesianProduct(
            {
                "parameter_1": [1.0, 2.0],
                "parameter_2": ["a", "b"],
                "parameter_3": [3, 4],
                "parameter_4": [True],
            }
        ).parameter_study,
        {
            "parameter_1": numpy.float64,
            "parameter_2": numpy.dtype("U1"),
            "parameter_3": numpy.int64,
            "parameter_4": numpy.bool_,
        },
        True,
        does_not_raise,
    ),
    "propagate four parameter sets into three sets": (
        [
            parameter_generators.CartesianProduct({"parameter_1": [1.0, 2.0, 3.0]}).parameter_study,
            parameter_generators.CartesianProduct({"parameter_2": ["a", "b"], "parameter_3": [3, 4]}).parameter_study,
        ],
        parameter_generators.CartesianProduct(
            {
                "parameter_1": [1.0, 2.0, 3.0],
                "parameter_2": ["a", "b"],
                "parameter_3": [3, 4],
            }
        ).parameter_study,
        {
            "parameter_1": numpy.float64,
            "parameter_2": numpy.dtype("U1"),
            "parameter_3": numpy.int64,
        },
        True,
        does_not_raise,
    ),
    "propagate three parameter sets into four sets": (
        [
            parameter_generators.CartesianProduct({"parameter_2": ["a", "b"], "parameter_3": [3, 4]}).parameter_study,
            parameter_generators.CartesianProduct({"parameter_1": [1.0, 2.0, 3.0]}).parameter_study,
        ],
        parameter_generators.CartesianProduct(
            {
                "parameter_1": [1.0, 2.0, 3.0],
                "parameter_2": ["a", "b"],
                "parameter_3": [3, 4],
            }
        ).parameter_study,
        {
            "parameter_1": numpy.float64,
            "parameter_2": numpy.dtype("U1"),
            "parameter_3": numpy.int64,
        },
        True,
        does_not_raise,
    ),
}


@pytest.mark.parametrize(
    "studies, expected_study, expected_types, propagate_space, outcome",
    propagate_parameter_space_cases.values(),
    ids=propagate_parameter_space_cases.keys(),
)
def test_propagate_parameter_space(studies, expected_study, expected_types, propagate_space, outcome):
    """Check the propagation of parameter space between two studies.

    :param studies: list of N number of parameter study Xarray datasets to merge, where the first study in the list is
        the base study
    :param expected_study: Xarray dataset
    :param expected_types: dictionary with parameter names as the keys and numpy types as values
    :param propagate_space: boolean indicating if parameter space propagation is used to construct the output study
    :param outcome: pytest expected error for the test case
    """
    study_base, study_other = studies
    with outcome:
        try:
            propagated_study = parameter_generators._propagate_parameter_space(study_base, study_other)
            for key in expected_types.keys():
                assert propagated_study[key].dtype == expected_types[key]
            xarray.testing.assert_identical(propagated_study, expected_study)
            parameter_generators._verify_parameter_study(propagated_study)
        finally:
            pass


<<<<<<< HEAD
merge_parameter_studies_cases = copy.deepcopy(propagate_parameter_space_cases | merge_parameter_space_cases)
merge_parameter_studies_cases.update(
    {
        "too few parameter studies input": (
            [parameter_generators.OneAtATime({"parameter_1": [1]}).parameter_study],
            None,
            None,
            None,
            pytest.raises(RuntimeError, match="Not enough parameter studies provided for merge operation"),
        ),
        "concatenate with different numbers of parameters": (
            [
                parameter_generators.OneAtATime({"parameter_1": [1.0]}).parameter_study,
                parameter_generators.OneAtATime({"parameter_1": [2.0], "parameter_2": [3]}).parameter_study,
            ],
            None,
            None,
            None,
            pytest.raises(RuntimeError, match="Found study containing partially overlapping parameter space"),
        ),
        "merge and propagate: three studies, two parameter spaces - int/float": (
            [
                parameter_generators.CartesianProduct({"parameter_1": [1]}).parameter_study,
                parameter_generators.CartesianProduct({"parameter_1": [2]}).parameter_study,
                parameter_generators.CartesianProduct({"parameter_2": [3.0, 4.0]}).parameter_study,
            ],
            parameter_generators.CartesianProduct({"parameter_1": [1, 2], "parameter_2": [3.0, 4.0]}).parameter_study,
            {"parameter_1": numpy.int64, "parameter_2": numpy.float64},
            True,
            does_not_raise,
        ),
        "merge and propagate: four studies, two parameter spaces - string/bool": (
            [
                parameter_generators.CartesianProduct({"parameter_1": ["a"]}).parameter_study,
                parameter_generators.CartesianProduct({"parameter_2": [True]}).parameter_study,
                parameter_generators.CartesianProduct({"parameter_1": ["b"]}).parameter_study,
                parameter_generators.CartesianProduct({"parameter_2": [False]}).parameter_study,
            ],
            parameter_generators.CartesianProduct(
                {"parameter_1": ["a", "b"], "parameter_2": [True, False]}
            ).parameter_study,
            {"parameter_1": numpy.dtype("U1"), "parameter_2": numpy.bool_},
            True,
            does_not_raise,
        ),
        "merge and propagate: three studies, three parameter spaces": (
            [
                parameter_generators.CartesianProduct({"parameter_1": [1, 2]}).parameter_study,
                parameter_generators.CartesianProduct({"parameter_2": [True, False]}).parameter_study,
                parameter_generators.CartesianProduct({"parameter_3": [1.0, 2.0]}).parameter_study,
            ],
=======
merge_parameter_space_cases = {
    "concatenate along one parameter: unchanged": (
        [
            parameter_generators.OneAtATime({"parameter_1": [1]}).parameter_study,
            parameter_generators.OneAtATime({"parameter_1": [1]}).parameter_study,
        ],
        parameter_generators.OneAtATime({"parameter_1": [1]}).parameter_study,
        {"parameter_1": numpy.int64},
        False,
        does_not_raise,
    ),
    "concatenate along one parameter: int": (
        [
            parameter_generators.OneAtATime({"parameter_1": [1]}).parameter_study,
            parameter_generators.OneAtATime({"parameter_1": [2]}).parameter_study,
        ],
        xarray.Dataset(
            {
                "parameter_1": xarray.DataArray(
                    [1, 2], coords={_settings._set_coordinate_key: ["parameter_set0", "parameter_set1"]}
                ),
                _settings._hash_coordinate_key: xarray.DataArray(
                    [
                        "1661dcd0bf4761d25471c1cf5514ceae",
                        "0b588b6a82c1d3d3d19fda304f940342",
                    ],
                    coords={_settings._set_coordinate_key: ["parameter_set0", "parameter_set1"]},
                ),
            }
        )
        .set_coords(_settings._hash_coordinate_key)
        .sortby(_settings._hash_coordinate_key),
        {"parameter_1": numpy.int64},
        False,
        does_not_raise,
    ),
    "concatenate along one parameter: float": (
        [
            parameter_generators.CartesianProduct({"parameter_1": [1.0]}).parameter_study,
            parameter_generators.CartesianProduct({"parameter_1": [2.0]}).parameter_study,
        ],
        xarray.Dataset(
            {
                "parameter_1": xarray.DataArray(
                    [1.0, 2.0], coords={_settings._set_coordinate_key: ["parameter_set0", "parameter_set1"]}
                ),
                _settings._hash_coordinate_key: xarray.DataArray(
                    [
                        "7f9805b5c9946582ec1fb14b91dd144d",
                        "8f7d7ec854ffe07c4c976e2bccea0665",
                    ],
                    coords={_settings._set_coordinate_key: ["parameter_set0", "parameter_set1"]},
                ),
            }
        )
        .set_coords(_settings._hash_coordinate_key)
        .sortby(_settings._hash_coordinate_key),
        {"parameter_1": numpy.float64},
        False,
        does_not_raise,
    ),
    "concatenate along one parameter: bool": (
        [
            parameter_generators.OneAtATime({"parameter_1": [True]}).parameter_study,
            parameter_generators.OneAtATime({"parameter_1": [False]}).parameter_study,
        ],
        xarray.Dataset(
            {
                "parameter_1": xarray.DataArray(
                    [True, False], coords={_settings._set_coordinate_key: ["parameter_set0", "parameter_set1"]}
                ),
                _settings._hash_coordinate_key: xarray.DataArray(
                    [
                        "6c2fb5097da66f7bb3795420b802986e",
                        "3ded86c691cf9621651acb15d909139e",
                    ],
                    coords={_settings._set_coordinate_key: ["parameter_set0", "parameter_set1"]},
                ),
            }
        )
        .set_coords(_settings._hash_coordinate_key)
        .sortby(_settings._hash_coordinate_key),
        {"parameter_1": numpy.bool_},
        False,
        does_not_raise,
    ),
    "concatenate along one parameter: int/float": (
        [
            parameter_generators.CartesianProduct({"parameter_1": [1]}).parameter_study,
            parameter_generators.CartesianProduct({"parameter_1": [2.0]}).parameter_study,
        ],
        None,
        None,
        None,
        pytest.raises(RuntimeError, match="Different types for"),
    ),
    "concatenate along one parameter: int/bool": (
        [
            parameter_generators.CartesianProduct({"parameter_1": [1]}).parameter_study,
            parameter_generators.CartesianProduct({"parameter_1": [True]}).parameter_study,
        ],
        None,
        None,
        None,
        pytest.raises(RuntimeError, match="Different types for"),
    ),
    "concatenate along one parameter: float/bool": (
        [
            parameter_generators.OneAtATime({"parameter_1": [1.0]}).parameter_study,
            parameter_generators.OneAtATime({"parameter_1": [True]}).parameter_study,
        ],
        None,
        None,
        None,
        pytest.raises(RuntimeError, match="Different types for"),
    ),
    "concatenate along one parameter across multiple studies: float": (
        [
            parameter_generators.OneAtATime(
                {"parameter_1": [1, 2], "parameter_2": [3.0], "parameter_3": ["a"]}
            ).parameter_study,
            parameter_generators.OneAtATime(
                {"parameter_1": [1, 2], "parameter_2": [3.0, 4.0], "parameter_3": ["a"]}
            ).parameter_study,
            parameter_generators.OneAtATime(
                {"parameter_1": [1, 2], "parameter_2": [3.0, 5.0], "parameter_3": ["a"]}
            ).parameter_study,
        ],
        xarray.Dataset(
            {
                "parameter_1": xarray.DataArray(
                    [1, 1, 2, 1],
                    coords={
                        _settings._set_coordinate_key: [
                            "parameter_set0",
                            "parameter_set2",
                            "parameter_set1",
                            "parameter_set3",
                        ]
                    },
                ),
                "parameter_2": xarray.DataArray(
                    [3.0, 4.0, 3.0, 5.0],
                    coords={
                        _settings._set_coordinate_key: [
                            "parameter_set0",
                            "parameter_set2",
                            "parameter_set1",
                            "parameter_set3",
                        ]
                    },
                ),
                "parameter_3": xarray.DataArray(
                    ["a", "a", "a", "a"],
                    coords={
                        _settings._set_coordinate_key: [
                            "parameter_set0",
                            "parameter_set2",
                            "parameter_set1",
                            "parameter_set3",
                        ]
                    },
                ),
                _settings._hash_coordinate_key: xarray.DataArray(
                    [
                        "4d9644f3ff9205869b5c5aef11cb5235",
                        "8e213a62356cd1d4ce2b3b795fab6ef9",
                        "8eb85255b4d3888cbf413afc55cbbac3",
                        "d7dd3ecf2cebf5e89d3e211faf2f0526",
                    ],
                    coords={
                        _settings._set_coordinate_key: [
                            "parameter_set0",
                            "parameter_set2",
                            "parameter_set1",
                            "parameter_set3",
                        ]
                    },
                ),
            }
        )
        .set_coords(_settings._hash_coordinate_key)
        .sortby(_settings._hash_coordinate_key),
        {"parameter_1": numpy.int64, "parameter_2": numpy.float64, "parameter_3": numpy.dtype("U1")},
        False,
        does_not_raise,
    ),
    "concatenate along two parameters across multiple studies: int/bool": (
        [
            parameter_generators.CartesianProduct({"parameter_1": [1], "parameter_2": [True]}).parameter_study,
            parameter_generators.CartesianProduct({"parameter_1": [2], "parameter_2": [False]}).parameter_study,
        ],
        xarray.Dataset(
            {
                "parameter_1": xarray.DataArray(
                    [1, 2], coords={_settings._set_coordinate_key: ["parameter_set0", "parameter_set1"]}
                ),
                "parameter_2": xarray.DataArray(
                    [True, False], coords={_settings._set_coordinate_key: ["parameter_set0", "parameter_set1"]}
                ),
                _settings._hash_coordinate_key: xarray.DataArray(
                    [
                        "d65bccd02f05b0419dc634e643418e62",
                        "df1ac82da14f4f1fd9d73159bb64a717",
                    ],
                    coords={_settings._set_coordinate_key: ["parameter_set0", "parameter_set1"]},
                ),
            }
        )
        .set_coords(_settings._hash_coordinate_key)
        .sortby(_settings._hash_coordinate_key),
        {"parameter_1": numpy.int64, "parameter_2": numpy.bool_},
        False,
        does_not_raise,
    ),
    "concatenate along unchanged parameters across multiple studies": (
        [
>>>>>>> 166a1898
            parameter_generators.CartesianProduct(
                {"parameter_1": [1, 2], "parameter_2": [True, False], "parameter_3": [1.0, 2.0]}
            ).parameter_study,
<<<<<<< HEAD
            {"parameter_1": numpy.int64, "parameter_2": numpy.bool_, "parameter_3": numpy.float64},
            True,
            does_not_raise,
        ),
        "merge and propagate: One at a Time": (
=======
            parameter_generators.CartesianProduct(
                {"parameter_1": [1, 2], "parameter_2": [3.0], "parameter_3": [True, False]}
            ).parameter_study,
            parameter_generators.CartesianProduct(
                {"parameter_1": [1, 2], "parameter_2": [3.0], "parameter_3": [True, False]}
            ).parameter_study,
        ],
        parameter_generators.CartesianProduct(
            {"parameter_1": [1, 2], "parameter_2": [3.0], "parameter_3": [True, False]}
        ).parameter_study,
        {"parameter_1": numpy.int64, "parameter_2": numpy.float64, "parameter_3": numpy.bool_},
        False,
        does_not_raise,
    ),
}


@pytest.mark.parametrize(
    "studies, expected_study, expected_types, propagate_space, outcome",
    merge_parameter_space_cases.values(),
    ids=merge_parameter_space_cases.keys(),
)
def test_merge_parameter_space(studies, expected_study, expected_types, propagate_space, outcome):
    """Check the propagation of parameter space between two studies.

    :param studies: list of N number of parameter study Xarray datasets to merge, where the first study in the list is
        the base study
    :param expected_study: Xarray dataset
    :param expected_types: dictionary with parameter names as the keys and numpy types as values
    :param propagate_space: boolean indicating if parameter space propagation is used to construct the output study.
    :param outcome: pytest expected error for the test case
    """
    with outcome:
        try:
            swap_to_hash_index = {_settings._set_coordinate_key: _settings._hash_coordinate_key}
            swap_to_set_index = {_settings._hash_coordinate_key: _settings._set_coordinate_key}
            studies = [study.swap_dims(swap_to_hash_index) for study in studies]
            merged_study = parameter_generators._merge_parameter_space(studies)
            merged_study = merged_study.swap_dims(swap_to_set_index)
            for key in expected_types.keys():
                assert merged_study[key].dtype == expected_types[key]
            xarray.testing.assert_identical(merged_study, expected_study)
            parameter_generators._verify_parameter_study(merged_study)
            if not propagate_space:
                # Compare base study hash and set names to merged ones for uniform parameter space
                base_study = studies[0].swap_dims(swap_to_set_index)
                base_study_from_merged = merged_study.where(
                    merged_study[_settings._hash_coordinate_key] == base_study[_settings._hash_coordinate_key]
                )
                xarray.testing.assert_identical(base_study_from_merged, base_study)
        finally:
            pass


merge_parameter_studies_cases = propagate_parameter_space_cases | merge_parameter_space_cases
merge_parameter_studies_cases.update(
    {
        "too few parameter studies input": (
            [parameter_generators.OneAtATime({"parameter_1": [1]}).parameter_study],
            None,
            None,
            None,
            pytest.raises(RuntimeError, match="Not enough parameter studies provided for merge operation"),
        ),
        "concatenate with different numbers of parameters": (
>>>>>>> 166a1898
            [
                parameter_generators.OneAtATime({"parameter_1": [1]}).parameter_study,
                parameter_generators.OneAtATime({"parameter_2": [2.0]}).parameter_study,
                parameter_generators.OneAtATime({"parameter_1": [2, 3]}).parameter_study,
            ],
            parameter_generators.CartesianProduct({"parameter_1": [1, 2, 3], "parameter_2": [2.0]}).parameter_study,
            {"parameter_1": numpy.int64, "parameter_2": numpy.float64},
            True,
            does_not_raise,
        ),
    }
)


@pytest.mark.parametrize(
    "studies, expected_study, expected_types, propagate_space, outcome",
    merge_parameter_studies_cases.values(),
    ids=merge_parameter_studies_cases.keys(),
)
def test_merge_parameter_studies(studies, expected_study, expected_types, propagate_space, outcome):
    """Check the merged parameter study contents and verify unchanged base study set_name-to-set_hash relationships

    :param studies: list of N number of parameter study Xarray datasets to merge, where the first study in the list is
        the base study
    :param expected_study: Xarray dataset
    :param expected_types: dictionary with parameter names as the keys and numpy types as values
    :param propagate_space: boolean indicating if parameter space propagation is used to construct the output study
    :param outcome: pytest expected error for the test case
    """
    with outcome:
        try:
            merged_study = parameter_generators._merge_parameter_studies(studies)
            for key in expected_types.keys():
                assert merged_study[key].dtype == expected_types[key]
            xarray.testing.assert_identical(merged_study, expected_study)
            parameter_generators._verify_parameter_study(merged_study)
            if not propagate_space:
                # Compare base study hash and set names to merged ones for uniform parameter space
                base_study = studies[0]
                base_study_from_merged = merged_study.where(
                    merged_study[_settings._hash_coordinate_key] == base_study[_settings._hash_coordinate_key]
                )
                xarray.testing.assert_identical(base_study_from_merged, base_study)
        finally:
            pass


test_create_set_names_cases = {
    "custom template": (
        ["0b588b6a82c1d3d3d19fda304f940342", "1661dcd0bf4761d25471c1cf5514ceae"],
        _utilities._AtSignTemplate(f"out{_settings._template_placeholder}"),
        {"0b588b6a82c1d3d3d19fda304f940342": "out0", "1661dcd0bf4761d25471c1cf5514ceae": "out1"},
    ),
    "default template": (
        ["0b588b6a82c1d3d3d19fda304f940342", "1661dcd0bf4761d25471c1cf5514ceae"],
        None,
        {"0b588b6a82c1d3d3d19fda304f940342": "parameter_set0", "1661dcd0bf4761d25471c1cf5514ceae": "parameter_set1"},
    ),
    "unordered hashes": (
        ["1661dcd0bf4761d25471c1cf5514ceae", "0b588b6a82c1d3d3d19fda304f940342", "f94ff85af046704aff100133c958ad1e"],
        None,
        {
            "0b588b6a82c1d3d3d19fda304f940342": "parameter_set0",
            "1661dcd0bf4761d25471c1cf5514ceae": "parameter_set1",
            "f94ff85af046704aff100133c958ad1e": "parameter_set2",
        },
    ),
}


@pytest.mark.parametrize(
    "test_set_hashes, template, expected_set_names",
    test_create_set_names_cases.values(),
    ids=test_create_set_names_cases.keys(),
)
def test_create_set_names(test_set_hashes, template, expected_set_names):
    """Test the parameter set name generation. Test that the same hashes get the same parameter set names

    :param test_set_hashes: list of arbitrary hash strings for test purposes
    :param template: ``_AtSignTemplate`` typed string with substitution character
    :param expected_set_names: dictionary of set hash keys with corresponding expected set name as value
    """
    test_set_hashes_reversed = reversed(test_set_hashes)
    test_set_names = parameter_generators._create_set_names(test_set_hashes, template)
    test_set_names_reversed = parameter_generators._create_set_names(test_set_hashes_reversed, template)
    assert test_set_names == expected_set_names
    assert test_set_names_reversed == expected_set_names


test_update_set_names_cases = {
    # Unit test by direct parameter study dataset creation in expected format
    "filled dataset, no kwargs, should return as original": (
        xarray.Dataset(
            {
                "parameter_1": xarray.DataArray(
                    [2, 1],
                    coords={
                        _settings._hash_coordinate_key: [
                            "0b588b6a82c1d3d3d19fda304f940342",
                            "1661dcd0bf4761d25471c1cf5514ceae",
                        ],
                    },
                ),
                _settings._set_coordinate_key: xarray.DataArray(
                    ["parameter_set0", "parameter_set1"],
                    coords={
                        _settings._hash_coordinate_key: [
                            "0b588b6a82c1d3d3d19fda304f940342",
                            "1661dcd0bf4761d25471c1cf5514ceae",
                        ],
                    },
                ),
            }
        ).set_coords(_settings._set_coordinate_key),
        {},
        xarray.Dataset(
            {
                "parameter_1": xarray.DataArray(
                    [2, 1],
                    coords={
                        _settings._hash_coordinate_key: [
                            "0b588b6a82c1d3d3d19fda304f940342",
                            "1661dcd0bf4761d25471c1cf5514ceae",
                        ],
                    },
                ),
                _settings._set_coordinate_key: xarray.DataArray(
                    ["parameter_set0", "parameter_set1"],
                    coords={
                        _settings._hash_coordinate_key: [
                            "0b588b6a82c1d3d3d19fda304f940342",
                            "1661dcd0bf4761d25471c1cf5514ceae",
                        ],
                    },
                ),
            }
        ).set_coords(_settings._set_coordinate_key),
        does_not_raise,
    ),
    "filled dataset, non-default template, should return as original": (
        xarray.Dataset(
            {
                "parameter_1": xarray.DataArray(
                    [2, 1],
                    coords={
                        _settings._hash_coordinate_key: [
                            "0b588b6a82c1d3d3d19fda304f940342",
                            "1661dcd0bf4761d25471c1cf5514ceae",
                        ],
                    },
                ),
                _settings._set_coordinate_key: xarray.DataArray(
                    ["parameter_set0", "parameter_set1"],
                    coords={
                        _settings._hash_coordinate_key: [
                            "0b588b6a82c1d3d3d19fda304f940342",
                            "1661dcd0bf4761d25471c1cf5514ceae",
                        ],
                    },
                ),
            }
        ).set_coords(_settings._set_coordinate_key),
        {"template": _utilities._AtSignTemplate("out@{number}")},
        xarray.Dataset(
            {
                "parameter_1": xarray.DataArray(
                    [2, 1],
                    coords={
                        _settings._hash_coordinate_key: [
                            "0b588b6a82c1d3d3d19fda304f940342",
                            "1661dcd0bf4761d25471c1cf5514ceae",
                        ],
                    },
                ),
                _settings._set_coordinate_key: xarray.DataArray(
                    ["parameter_set0", "parameter_set1"],
                    coords={
                        _settings._hash_coordinate_key: [
                            "0b588b6a82c1d3d3d19fda304f940342",
                            "1661dcd0bf4761d25471c1cf5514ceae",
                        ],
                    },
                ),
            }
        ).set_coords(_settings._set_coordinate_key),
        does_not_raise,
    ),
    "empty dataset, default template": (
        xarray.Dataset(
            {
                "parameter_1": xarray.DataArray(
                    [2, 1],
                    coords={
                        _settings._hash_coordinate_key: [
                            "0b588b6a82c1d3d3d19fda304f940342",
                            "1661dcd0bf4761d25471c1cf5514ceae",
                        ],
                    },
                ),
                _settings._set_coordinate_key: xarray.DataArray(
                    numpy.array([numpy.nan, numpy.nan], dtype=object),
                    coords={
                        _settings._hash_coordinate_key: [
                            "0b588b6a82c1d3d3d19fda304f940342",
                            "1661dcd0bf4761d25471c1cf5514ceae",
                        ],
                    },
                ),
            }
        ).set_coords(_settings._set_coordinate_key),
        {},
        xarray.Dataset(
            {
                "parameter_1": xarray.DataArray(
                    [2, 1],
                    coords={
                        _settings._hash_coordinate_key: [
                            "0b588b6a82c1d3d3d19fda304f940342",
                            "1661dcd0bf4761d25471c1cf5514ceae",
                        ],
                    },
                ),
                _settings._set_coordinate_key: xarray.DataArray(
                    ["parameter_set0", "parameter_set1"],
                    coords={
                        _settings._hash_coordinate_key: [
                            "0b588b6a82c1d3d3d19fda304f940342",
                            "1661dcd0bf4761d25471c1cf5514ceae",
                        ],
                    },
                ),
            }
        ).set_coords(_settings._set_coordinate_key),
        does_not_raise,
    ),
    "empty dataset, non-default template": (
        xarray.Dataset(
            {
                "parameter_1": xarray.DataArray(
                    [2, 1],
                    coords={
                        _settings._hash_coordinate_key: [
                            "0b588b6a82c1d3d3d19fda304f940342",
                            "1661dcd0bf4761d25471c1cf5514ceae",
                        ],
                    },
                ),
                _settings._set_coordinate_key: xarray.DataArray(
                    numpy.array([numpy.nan, numpy.nan], dtype=object),
                    coords={
                        _settings._hash_coordinate_key: [
                            "0b588b6a82c1d3d3d19fda304f940342",
                            "1661dcd0bf4761d25471c1cf5514ceae",
                        ],
                    },
                ),
            }
        ).set_coords(_settings._set_coordinate_key),
        {"template": _utilities._AtSignTemplate("out@{number}")},
        xarray.Dataset(
            {
                "parameter_1": xarray.DataArray(
                    [2, 1],
                    coords={
                        _settings._hash_coordinate_key: [
                            "0b588b6a82c1d3d3d19fda304f940342",
                            "1661dcd0bf4761d25471c1cf5514ceae",
                        ],
                    },
                ),
                _settings._set_coordinate_key: xarray.DataArray(
                    ["out0", "out1"],
                    coords={
                        _settings._hash_coordinate_key: [
                            "0b588b6a82c1d3d3d19fda304f940342",
                            "1661dcd0bf4761d25471c1cf5514ceae",
                        ],
                    },
                ),
            }
        ).set_coords(_settings._set_coordinate_key),
        does_not_raise,
    ),
    "first set name filled dataset, default template": (
        xarray.Dataset(
            {
                "parameter_1": xarray.DataArray(
                    [2, 1],
                    coords={
                        _settings._hash_coordinate_key: [
                            "0b588b6a82c1d3d3d19fda304f940342",
                            "1661dcd0bf4761d25471c1cf5514ceae",
                        ],
                    },
                ),
                _settings._set_coordinate_key: xarray.DataArray(
                    numpy.array(["parameter_set0", numpy.nan], dtype=object),
                    coords={
                        _settings._hash_coordinate_key: [
                            "0b588b6a82c1d3d3d19fda304f940342",
                            "1661dcd0bf4761d25471c1cf5514ceae",
                        ],
                    },
                ),
            }
        ).set_coords(_settings._set_coordinate_key),
        {},
        xarray.Dataset(
            {
                "parameter_1": xarray.DataArray(
                    [2, 1],
                    coords={
                        _settings._hash_coordinate_key: [
                            "0b588b6a82c1d3d3d19fda304f940342",
                            "1661dcd0bf4761d25471c1cf5514ceae",
                        ],
                    },
                ),
                _settings._set_coordinate_key: xarray.DataArray(
                    ["parameter_set0", "parameter_set1"],
                    coords={
                        _settings._hash_coordinate_key: [
                            "0b588b6a82c1d3d3d19fda304f940342",
                            "1661dcd0bf4761d25471c1cf5514ceae",
                        ],
                    },
                ),
            }
        ).set_coords(_settings._set_coordinate_key),
        does_not_raise,
    ),
    "second set name filled dataset, default template": (
        xarray.Dataset(
            {
                "parameter_1": xarray.DataArray(
                    [2, 1],
                    coords={
                        _settings._hash_coordinate_key: [
                            "0b588b6a82c1d3d3d19fda304f940342",
                            "1661dcd0bf4761d25471c1cf5514ceae",
                        ],
                    },
                ),
                _settings._set_coordinate_key: xarray.DataArray(
                    numpy.array([numpy.nan, "parameter_set0"], dtype=object),
                    coords={
                        _settings._hash_coordinate_key: [
                            "0b588b6a82c1d3d3d19fda304f940342",
                            "1661dcd0bf4761d25471c1cf5514ceae",
                        ],
                    },
                ),
            }
        ).set_coords(_settings._set_coordinate_key),
        {},
        xarray.Dataset(
            {
                "parameter_1": xarray.DataArray(
                    [2, 1],
                    coords={
                        _settings._hash_coordinate_key: [
                            "0b588b6a82c1d3d3d19fda304f940342",
                            "1661dcd0bf4761d25471c1cf5514ceae",
                        ],
                    },
                ),
                _settings._set_coordinate_key: xarray.DataArray(
                    ["parameter_set1", "parameter_set0"],
                    coords={
                        _settings._hash_coordinate_key: [
                            "0b588b6a82c1d3d3d19fda304f940342",
                            "1661dcd0bf4761d25471c1cf5514ceae",
                        ],
                    },
                ),
            }
        ).set_coords(_settings._set_coordinate_key),
        does_not_raise,
    ),
    "first set name filled dataset, non-default template": (
        xarray.Dataset(
            {
                "parameter_1": xarray.DataArray(
                    [2, 1],
                    coords={
                        _settings._hash_coordinate_key: [
                            "0b588b6a82c1d3d3d19fda304f940342",
                            "1661dcd0bf4761d25471c1cf5514ceae",
                        ],
                    },
                ),
                _settings._set_coordinate_key: xarray.DataArray(
                    numpy.array(["out0", numpy.nan], dtype=object),
                    coords={
                        _settings._hash_coordinate_key: [
                            "0b588b6a82c1d3d3d19fda304f940342",
                            "1661dcd0bf4761d25471c1cf5514ceae",
                        ],
                    },
                ),
            }
        ).set_coords(_settings._set_coordinate_key),
        {"template": _utilities._AtSignTemplate("out@{number}")},
        xarray.Dataset(
            {
                "parameter_1": xarray.DataArray(
                    [2, 1],
                    coords={
                        _settings._hash_coordinate_key: [
                            "0b588b6a82c1d3d3d19fda304f940342",
                            "1661dcd0bf4761d25471c1cf5514ceae",
                        ],
                    },
                ),
                _settings._set_coordinate_key: xarray.DataArray(
                    ["out0", "out1"],
                    coords={
                        _settings._hash_coordinate_key: [
                            "0b588b6a82c1d3d3d19fda304f940342",
                            "1661dcd0bf4761d25471c1cf5514ceae",
                        ],
                    },
                ),
            }
        ).set_coords(_settings._set_coordinate_key),
        does_not_raise,
    ),
    "second set name filled dataset, non-default template": (
        xarray.Dataset(
            {
                "parameter_1": xarray.DataArray(
                    [2, 1],
                    coords={
                        _settings._hash_coordinate_key: [
                            "0b588b6a82c1d3d3d19fda304f940342",
                            "1661dcd0bf4761d25471c1cf5514ceae",
                        ],
                    },
                ),
                _settings._set_coordinate_key: xarray.DataArray(
                    numpy.array([numpy.nan, "out0"], dtype=object),
                    coords={
                        _settings._hash_coordinate_key: [
                            "0b588b6a82c1d3d3d19fda304f940342",
                            "1661dcd0bf4761d25471c1cf5514ceae",
                        ],
                    },
                ),
            }
        ).set_coords(_settings._set_coordinate_key),
        {"template": _utilities._AtSignTemplate("out@{number}")},
        xarray.Dataset(
            {
                "parameter_1": xarray.DataArray(
                    [2, 1],
                    coords={
                        _settings._hash_coordinate_key: [
                            "0b588b6a82c1d3d3d19fda304f940342",
                            "1661dcd0bf4761d25471c1cf5514ceae",
                        ],
                    },
                ),
                _settings._set_coordinate_key: xarray.DataArray(
                    ["out1", "out0"],
                    coords={
                        _settings._hash_coordinate_key: [
                            "0b588b6a82c1d3d3d19fda304f940342",
                            "1661dcd0bf4761d25471c1cf5514ceae",
                        ],
                    },
                ),
            }
        ).set_coords(_settings._set_coordinate_key),
        does_not_raise,
    ),
    "first set name filled dataset, non-default template, mismatching naming convention": (
        xarray.Dataset(
            {
                "parameter_1": xarray.DataArray(
                    [2, 1],
                    coords={
                        _settings._hash_coordinate_key: [
                            "0b588b6a82c1d3d3d19fda304f940342",
                            "1661dcd0bf4761d25471c1cf5514ceae",
                        ],
                    },
                ),
                _settings._set_coordinate_key: xarray.DataArray(
                    numpy.array(["parameter_set0", numpy.nan], dtype=object),
                    coords={
                        _settings._hash_coordinate_key: [
                            "0b588b6a82c1d3d3d19fda304f940342",
                            "1661dcd0bf4761d25471c1cf5514ceae",
                        ],
                    },
                ),
            }
        ).set_coords(_settings._set_coordinate_key),
        {"template": _utilities._AtSignTemplate("out@{number}")},
        None,
        pytest.raises(
            RuntimeError,
            match="Could not fill merged parameter set names. Does the parameter set naming convention match?",
        ),
    ),
    "filled dataset, no kwargs, should return as original, single parameter set": (
        xarray.Dataset(
            {
                "parameter_1": xarray.DataArray(
                    [1],
                    coords={_settings._hash_coordinate_key: ["1661dcd0bf4761d25471c1cf5514ceae"]},
                ),
                _settings._set_coordinate_key: xarray.DataArray(
                    ["parameter_set0"],
                    coords={_settings._hash_coordinate_key: ["1661dcd0bf4761d25471c1cf5514ceae"]},
                ),
            }
        ).set_coords(_settings._set_coordinate_key),
        {},
        xarray.Dataset(
            {
                "parameter_1": xarray.DataArray(
                    [1],
                    coords={_settings._hash_coordinate_key: ["1661dcd0bf4761d25471c1cf5514ceae"]},
                ),
                _settings._set_coordinate_key: xarray.DataArray(
                    ["parameter_set0"],
                    coords={_settings._hash_coordinate_key: ["1661dcd0bf4761d25471c1cf5514ceae"]},
                ),
            }
        ).set_coords(_settings._set_coordinate_key),
        does_not_raise,
    ),
    "empty dataset, no kwargs, should return as original, single parameter set": (
        xarray.Dataset(
            {
                "parameter_1": xarray.DataArray(
                    [1],
                    coords={_settings._hash_coordinate_key: ["1661dcd0bf4761d25471c1cf5514ceae"]},
                ),
                _settings._set_coordinate_key: xarray.DataArray(
                    numpy.array([numpy.nan], dtype=object),
                    coords={_settings._hash_coordinate_key: ["1661dcd0bf4761d25471c1cf5514ceae"]},
                ),
            }
        ).set_coords(_settings._set_coordinate_key),
        {},
        xarray.Dataset(
            {
                "parameter_1": xarray.DataArray(
                    [1],
                    coords={_settings._hash_coordinate_key: ["1661dcd0bf4761d25471c1cf5514ceae"]},
                ),
                _settings._set_coordinate_key: xarray.DataArray(
                    ["parameter_set0"],
                    coords={_settings._hash_coordinate_key: ["1661dcd0bf4761d25471c1cf5514ceae"]},
                ),
            }
        ).set_coords(_settings._set_coordinate_key),
        does_not_raise,
    ),
    # Integration test by parameter study dataset initialization by API
    "filled dataset, custom set name template": (
        parameter_generators.CartesianProduct(
            {"parameter_1": [1, 2]}, set_name_template=f"out{_settings._template_placeholder}"
        )
        .parameter_study.set_coords(_settings._hash_coordinate_key)
        .swap_dims({_settings._set_coordinate_key: _settings._hash_coordinate_key}),
        {"template": _utilities._AtSignTemplate("out@{number}")},
        xarray.Dataset(
            {
                "parameter_1": xarray.DataArray([2, 1], coords={_settings._set_coordinate_key: ["out0", "out1"]}),
                _settings._hash_coordinate_key: xarray.DataArray(
                    [
                        "0b588b6a82c1d3d3d19fda304f940342",
                        "1661dcd0bf4761d25471c1cf5514ceae",
                    ],
                    coords={_settings._set_coordinate_key: ["out0", "out1"]},
                ),
            }
        )
        .set_coords(_settings._hash_coordinate_key)
        .swap_dims({_settings._set_coordinate_key: _settings._hash_coordinate_key}),
        does_not_raise,
    ),
    "filled dataset, custom file name template": (
        parameter_generators.CartesianProduct(
            {"parameter_1": [1, 2]}, output_file_template=f"out{_settings._template_placeholder}"
        ).parameter_study.swap_dims({_settings._set_coordinate_key: _settings._hash_coordinate_key}),
        {"template": _utilities._AtSignTemplate("out@{number}")},
        xarray.Dataset(
            {
                "parameter_1": xarray.DataArray([2, 1], coords={_settings._set_coordinate_key: ["out0", "out1"]}),
                _settings._hash_coordinate_key: xarray.DataArray(
                    [
                        "0b588b6a82c1d3d3d19fda304f940342",
                        "1661dcd0bf4761d25471c1cf5514ceae",
                    ],
                    coords={_settings._set_coordinate_key: ["out0", "out1"]},
                ),
            }
        )
        .set_coords(_settings._hash_coordinate_key)
        .swap_dims({_settings._set_coordinate_key: _settings._hash_coordinate_key}),
        does_not_raise,
    ),
    "filled dataset, custom file name template override": (
        parameter_generators.CartesianProduct(
            {"parameter_1": [1, 2]},
            set_name_template=f"out{_settings._template_placeholder}",
            output_file_template=f"override{_settings._template_placeholder}",
        ).parameter_study.swap_dims({_settings._set_coordinate_key: _settings._hash_coordinate_key}),
        {"template": _utilities._AtSignTemplate("out@{number}")},
        xarray.Dataset(
            {
                "parameter_1": xarray.DataArray(
                    [2, 1], coords={_settings._set_coordinate_key: ["override0", "override1"]}
                ),
                _settings._hash_coordinate_key: xarray.DataArray(
                    [
                        "0b588b6a82c1d3d3d19fda304f940342",
                        "1661dcd0bf4761d25471c1cf5514ceae",
                    ],
                    coords={_settings._set_coordinate_key: ["override0", "override1"]},
                ),
            }
        )
        .set_coords(_settings._hash_coordinate_key)
        .swap_dims({_settings._set_coordinate_key: _settings._hash_coordinate_key}),
        does_not_raise,
    ),
    "filled dataset, single parameter set": (
        parameter_generators.CartesianProduct({"parameter_1": [1]}).parameter_study.swap_dims(
            {_settings._set_coordinate_key: _settings._hash_coordinate_key}
        ),
        {},
        xarray.Dataset(
            {
                "parameter_1": xarray.DataArray([1], coords={_settings._set_coordinate_key: ["parameter_set0"]}),
                _settings._hash_coordinate_key: xarray.DataArray(
                    [
                        "1661dcd0bf4761d25471c1cf5514ceae",
                    ],
                    coords={_settings._set_coordinate_key: ["parameter_set0"]},
                ),
            }
        )
        .set_coords(_settings._hash_coordinate_key)
        .swap_dims({_settings._set_coordinate_key: _settings._hash_coordinate_key}),
        does_not_raise,
    ),
}


@pytest.mark.parametrize(
    "parameter_study, kwargs, expected, outcome",
    test_update_set_names_cases.values(),
    ids=test_update_set_names_cases.keys(),
)
def test_update_set_names(
    parameter_study: xarray.Dataset,
    kwargs: dict,
    expected: xarray.Dataset,
    outcome: typing.Union[contextlib.nullcontext, pytest.RaisesExc],
) -> None:
    """Check the generated and updated parameter set names against template arguments

    :param parameter_study: parameter study Xarray dataset
    :param kwargs: optional keyword arguments dictionary to pass through to the function under test
    :param expected: expected output parameter study Xarray dataset
    """
    with outcome:
        try:
            parameter_study = parameter_generators._update_set_names(parameter_study, **kwargs)
            xarray.testing.assert_identical(parameter_study, expected)
        finally:
            pass


def test_open_parameter_study():
    mock_file = "dummy.h5"
    with (
        patch("pathlib.Path.is_file", return_value=True),
        patch("xarray.open_dataset") as mock_open_dataset,
        patch("waves.parameter_generators._verify_parameter_study"),
        does_not_raise,
    ):
        parameter_generators._open_parameter_study(mock_file)
        mock_open_dataset.assert_called_once_with(mock_file, engine="h5netcdf")

    # Test missing file failure
    with (
        patch("pathlib.Path.is_file", return_value=False),
        patch("xarray.open_dataset") as mock_open_dataset,
        patch("waves.parameter_generators._verify_parameter_study"),
        pytest.raises(RuntimeError),
    ):
        try:
            parameter_generators._open_parameter_study(mock_file)
        finally:
            mock_open_dataset.assert_not_called()

    # Test verification failure
    with (
        patch("pathlib.Path.is_file", return_value=True),
        patch("xarray.open_dataset") as mock_open_dataset,
        patch("waves.parameter_generators._verify_parameter_study", side_effect=RuntimeError),
        pytest.raises(RuntimeError),
    ):
        try:
            parameter_generators._open_parameter_study(mock_file)
        finally:
            mock_open_dataset.assert_called_once_with(mock_file, engine="h5netcdf")


class TestParameterGenerator:
    """Class for testing ABC ParameterGenerator"""

    def test_output_file_conflict(self):
        with pytest.raises(MutuallyExclusiveError):
            try:
                DummyGenerator({}, output_file_template="out@number", output_file="single_output_file")
            finally:
                pass

    def test_output_file_type(self):
        with pytest.raises(ChoicesError):
            try:
                DummyGenerator({}, output_file_type="notsupported")
            finally:
                pass

    def test_missing_previous_parameter_study_file(self):
        with (
            patch("pathlib.Path.is_file", return_value=False),
            patch("waves.parameter_generators.ParameterGenerator._merge_parameter_studies") as mock_merge,
            pytest.raises(RuntimeError),
        ):
            try:
                MissingPreviousStudy = DummyGenerator(
                    {}, previous_parameter_study="doesnotexist.h5", require_previous_parameter_study=True
                )
            finally:
                mock_merge.assert_not_called()

        with (
            patch("pathlib.Path.is_file", return_value=False),
            patch("waves.parameter_generators.ParameterGenerator._merge_parameter_studies") as mock_merge,
            patch("warnings.warn") as mock_warn,
            does_not_raise,
        ):
            try:
                MissingPreviousStudy = DummyGenerator(
                    {}, previous_parameter_study="doesnotexist.h5", require_previous_parameter_study=False
                )
                assert isinstance(MissingPreviousStudy, parameter_generators.ParameterGenerator)
                mock_merge.assert_not_called()
                mock_warn.assert_called_once()
            finally:
                pass

    scons_write_cases = {
        "no kwargs": ({}, {}),
        "output file type": ({"output_file_type": "h5"}, {"output_file_type": "h5"}),
        "unused keyword argument": ({"unused": "should not show up in call"}, {}),
    }

    @pytest.mark.parametrize(
        "env, expected_kwargs",
        scons_write_cases.values(),
        ids=scons_write_cases.keys(),
    )
    def test_scons_write(self, env, expected_kwargs):
        sconsWrite = DummyGenerator({})
        with patch("waves.parameter_generators.ParameterGenerator.write") as mock_write:
            # Fake an SCons environment with a dictionary. SCons environment object not required for unit testing
            sconsWrite._scons_write([], [], env)
        mock_write.assert_called_once_with(**expected_kwargs)

    # fmt: off
    templates = {       # schema, file_template, set_template,           expected
        "no template":   (    {},          None,         None, ["parameter_set0"]),  # noqa: E241,E201
        "file template": (    {},         "out",         None,           ["out0"]),  # noqa: E241,E201
        "set template":  (    {},          None, "out@number",           ["out0"]),  # noqa: E241,E201
        "set template, overridden": ({}, "out", "overridden",            ["out0"]),  # noqa: E241,E201
    }
    # fmt: on

    def test_merge_parameter_studies_with_missing_previous_parameter_study(self):
        # Test exception on missing previous parameter study attribute
        dummyGenerator = DummyGenerator({})
        dummyGenerator.previous_parameter_study = None
        with pytest.raises(RuntimeError):
            dummyGenerator._merge_parameter_studies()

    @pytest.mark.parametrize("length", range(1, 20, 5))
    def test_parameter_study_to_dict(self, length):
        expected_by_hash = {
            parameter_generators._calculate_set_hash(["parameter_1"], [float(index)]): {"parameter_1": float(index)}
            for index in range(length)
        }
        expected = {
            f"parameter_set{index}": expected_by_hash[item]
            for index, item in enumerate(sorted(expected_by_hash.keys()))
        }
        kwargs = {"sets": length}
        sconsIterator = DummyGenerator({}, **kwargs)
        set_samples = sconsIterator.parameter_study_to_dict()
        assert set_samples == expected
        assert all(isinstance(key, str) for key in set_samples.keys())
        for set_name in expected.keys():
            assert expected[set_name] == set_samples[set_name]
            for parameter in expected[set_name].keys():
                assert type(set_samples[set_name][parameter]) == type(expected[set_name][parameter])  # fmt:skip # noqa: 721,E501

    @pytest.mark.parametrize(
        "schema, file_template, set_template, expected",
        templates.values(),
        ids=templates.keys(),
    )
    def test_set_names(self, schema, file_template, set_template, expected):
        """Check the generated parameter set names against template arguments

        :param str schema: placeholder string standing in for the schema read from an input file
        :param str file_template: user supplied string to be used as a template for output file names
        :param str set_template: user supplied string to be used as a template for parameter names
        :param list expected: list of expected parameter name strings
        """
        kwargs = {"sets": 1}
        if not set_template:
            TemplateGenerator = DummyGenerator(schema, output_file_template=file_template, **kwargs)
        else:
            TemplateGenerator = DummyGenerator(
                schema, output_file_template=file_template, set_name_template=set_template, **kwargs
            )
        assert list(TemplateGenerator._set_names.values()) == expected
        assert list(TemplateGenerator.parameter_study[_settings._set_coordinate_key].values) == expected

    @pytest.mark.parametrize(
        "schema, file_template, set_template, expected",
        templates.values(),
        ids=templates.keys(),
    )
    def test_merge_parameter_studies(self, schema, file_template, set_template, expected):
        """Check the generated parameter set names against template arguments after a merge operation

        :param str schema: placeholder string standing in for the schema read from an input file
        :param str file_template: user supplied string to be used as a template for output file names
        :param str set_template: user supplied string to be used as a template for parameter names
        :param list expected: list of expected parameter name strings
        """
        kwargs = {"sets": 1}
        mock_previous_study_name = "dummy_study.h5"
        if not set_template:
            mock_previous_study = DummyGenerator(schema, output_file_template=file_template, **kwargs).parameter_study
            TemplateGenerator = DummyGenerator(
                schema, output_file_template=file_template, previous_parameter_study=mock_previous_study_name, **kwargs
            )
        else:
            mock_previous_study = DummyGenerator(
                schema, output_file_template=file_template, set_name_template=set_template, **kwargs
            ).parameter_study
            TemplateGenerator = DummyGenerator(
                schema,
                output_file_template=file_template,
                set_name_template=set_template,
                previous_parameter_study=mock_previous_study_name,
                **kwargs,
            )
        with patch("waves.parameter_generators._open_parameter_study", return_value=mock_previous_study):
            assert list(TemplateGenerator._set_names.values()) == expected
            assert list(TemplateGenerator.parameter_study[_settings._set_coordinate_key].values) == expected
            TemplateGenerator._merge_parameter_studies()
            assert list(TemplateGenerator._set_names.values()) == expected
            assert list(TemplateGenerator.parameter_study[_settings._set_coordinate_key].values) == expected

    # fmt: off
    init_write_stdout = {# schema, template, overwrite, dry_run,         is_file,  sets, stdout_calls  # noqa: E261
        "no-template-1": (     {},     None,     False,  False,          [False],    1,            1),  # noqa: E241,E201,E501
        "no-template-2": (     {},     None,      True,  False,          [False],    1,            1),  # noqa: E241,E201,E501
        "no-template-3": (     {},     None,     False,   True,   [False, False],    2,            1),  # noqa: E241,E201,E501
        "no-template-4": (     {},     None,     False,  False,   [ True,  True],    2,            1),  # noqa: E241,E201,E501
        "dry_run-1":     (     {},    "out",     False,   True,          [False],    1,            1),  # noqa: E241,E201,E501
        "dry_run-2":     (     {},    "out",      True,   True,          [False],    1,            1),  # noqa: E241,E201,E501
        "dry_run-3":     (     {},    "out",      True,   True,   [ True, False],    2,            2),  # noqa: E241,E201,E501
        "dry_run-4":     (     {},    "out",     False,   True,   [False,  True],    1,            1),  # noqa: E241,E201,E501
    }
    # fmt: on

    @pytest.mark.parametrize(
        "schema, template, overwrite, dry_run, is_file, sets, stdout_calls",
        init_write_stdout.values(),
        ids=init_write_stdout.keys(),
    )
    def test_write_to_stdout(self, schema, template, overwrite, dry_run, is_file, sets, stdout_calls):
        """Check for conditions that should result in calls to stdout

        :param str schema: placeholder string standing in for the schema read from an input file
        :param str template: user supplied string to be used as a template for output file names
        :param bool overwrite: overwrite existing files
        :param bool dry_run: skip file write, but show file name and associated contents that would ahve been written
        :param bool is_file: test specific argument mocks output for pathlib.Path().is_file()
        :param int sets: test specific argument for the number of sets to build for the test
        :param int stdout_calls: number of calls to stdout. Should only differ from set count when no template is
            provides. Should always be 1 when no template is provided.
        """
        kwargs = {"sets": sets}
        for output_file_type in _settings._allowable_output_file_types:
            WriteParameterGenerator = DummyGenerator(
                schema,
                output_file_template=template,
                output_file_type=output_file_type,
                overwrite=overwrite,
                **kwargs,
            )
            with (
                patch("waves.parameter_generators.ParameterGenerator._write_meta"),
                patch("builtins.open", mock_open()) as mock_file,
                patch("sys.stdout.write") as stdout_write,
                patch("xarray.Dataset.to_netcdf") as xarray_to_netcdf,
                patch("pathlib.Path.is_file", side_effect=is_file),
                patch("pathlib.Path.mkdir"),
            ):
                WriteParameterGenerator.write(dry_run=dry_run)
                mock_file.assert_not_called()
                xarray_to_netcdf.assert_not_called()
                assert stdout_write.call_count == stdout_calls

    # fmt: off
    init_write_files = {# schema, template, overwrite,        is_file, sets, files  # noqa: E261,E721
        "template-1":  (      {},    "out",     False,        [False],    1,     1),  # noqa: E241,E201
        "template-2":  (      {},    "out",     False, [False, False],    2,     2),  # noqa: E241,E201
        "template-3":  (      {},    "out",     False, [ True,  True],    2,     0),  # noqa: E241,E201
        "template-4":  (      {},    "out",     False, [ True, False],    2,     1),  # noqa: E241,E201
        "overwrite-2": (      {},    "out",      True, [False, False],    2,     2),  # noqa: E241,E201
        "overwrite-3": (      {},    "out",      True, [ True,  True],    2,     2),  # noqa: E241,E201
        "overwrite-4": (      {},    "out",      True, [ True, False],    2,     2),  # noqa: E241,E201
    }
    # fmt: on

    @pytest.mark.parametrize(
        "schema, template, overwrite, is_file, sets, files",
        init_write_files.values(),
        ids=init_write_files.keys(),
    )
    def test_write_yaml(self, schema, template, overwrite, is_file, sets, files):
        """Check for conditions that should result in calls to builtins.open

        :param str schema: placeholder string standing in for the schema read from an input file
        :param str template: user supplied string to be used as a template for output file names
        :param bool overwrite: overwrite existing files
        :param list is_file: test specific argument mocks changing output for pathlib.Path().is_file() repeat calls
        :param int sets: test specific argument for the number of sets to build for the test
        :param int files: integer number of files that should be written
        """
        kwargs = {"sets": sets}
        WriteParameterGenerator = DummyGenerator(
            schema,
            output_file_template=template,
            output_file_type="yaml",
            overwrite=overwrite,
            **kwargs,
        )
        with (
            patch("waves.parameter_generators.ParameterGenerator._write_meta"),
            patch("waves.parameter_generators.ParameterGenerator._conditionally_write_yaml") as mock_write_yaml,
            patch("waves.parameter_generators.ParameterGenerator._conditionally_write_dataset") as mock_write_dataset,
            patch("sys.stdout.write") as stdout_write,
            patch("pathlib.Path.is_file", side_effect=is_file),
        ):
            WriteParameterGenerator.write()
            stdout_write.assert_not_called()
            mock_write_dataset.assert_not_called()
            assert mock_write_yaml.call_count == files

        MismatchedOutputType = DummyGenerator(
            schema,
            output_file_template=template,
            output_file_type="h5",
            overwrite=overwrite,
            **kwargs,
        )
        with (
            patch("waves.parameter_generators.ParameterGenerator._write_meta"),
            patch("waves.parameter_generators.ParameterGenerator._conditionally_write_yaml") as mock_write_yaml,
            patch("waves.parameter_generators.ParameterGenerator._conditionally_write_dataset") as mock_write_dataset,
            patch("sys.stdout.write") as stdout_write,
            patch("pathlib.Path.is_file", side_effect=is_file),
        ):
            MismatchedOutputType.write(output_file_type="yaml")
            stdout_write.assert_not_called()
            mock_write_dataset.assert_not_called()
            assert mock_write_yaml.call_count == files

    @pytest.mark.parametrize(
        "schema, template, overwrite, is_file, sets, files",
        init_write_files.values(),
        ids=init_write_files.keys(),
    )
    def test_write_dataset(self, schema, template, overwrite, is_file, sets, files):
        """Check for conditions that should result in calls to ParameterGenerator._write_netcdf

        :param str schema: placeholder string standing in for the schema read from an input file
        :param str template: user supplied string to be used as a template for output file names
        :param bool overwrite: overwrite existing files
        :param list is_file: test specific argument mocks changing output for pathlib.Path().is_file() repeat calls
        :param int sets: test specific argument for the number of sets to build for the test
        :param int files: integer number of files that should be written
        """
        kwargs = {"sets": sets}
        WriteParameterGenerator = DummyGenerator(
            schema,
            output_file_template=template,
            output_file_type="h5",
            overwrite=overwrite,
            **kwargs,
        )
        with (
            patch("waves.parameter_generators.ParameterGenerator._write_meta"),
            patch("sys.stdout.write") as stdout_write,
            patch("waves.parameter_generators.ParameterGenerator._conditionally_write_yaml") as mock_write_yaml,
            patch("waves.parameter_generators.ParameterGenerator._conditionally_write_dataset") as mock_write_dataset,
            patch("pathlib.Path.is_file", side_effect=is_file),
            patch("pathlib.Path.mkdir"),
        ):
            WriteParameterGenerator.write()
            stdout_write.assert_not_called()
            mock_write_yaml.assert_not_called()
            assert mock_write_dataset.call_count == files

        kwargs = {"sets": sets}
        MismatchedOutputType = DummyGenerator(
            schema,
            output_file_template=template,
            output_file_type="yaml",
            overwrite=overwrite,
            **kwargs,
        )
        with (
            patch("waves.parameter_generators.ParameterGenerator._write_meta"),
            patch("sys.stdout.write") as stdout_write,
            patch("waves.parameter_generators.ParameterGenerator._conditionally_write_yaml") as mock_write_yaml,
            patch("waves.parameter_generators.ParameterGenerator._conditionally_write_dataset") as mock_write_dataset,
            patch("pathlib.Path.is_file", side_effect=is_file),
            patch("pathlib.Path.mkdir"),
        ):
            MismatchedOutputType.write(output_file_type="h5")
            stdout_write.assert_not_called()
            mock_write_yaml.assert_not_called()
            assert mock_write_dataset.call_count == files

    # fmt: off
    init_write_dataset_files = {# equals, is_file, overwrite, expected_call_count  # noqa: E261
        "equal-datasets":      (    True,  [True],     False,                   0),  # noqa: E241,E201
        "equal-overwrite":     (    True,  [True],      True,                   1),  # noqa: E241,E201
        "different-datasets":  (   False,  [True],     False,                   1),  # noqa: E241,E201
        "not-file-1":          (    True, [False],     False,                   1),  # noqa: E241,E201
        "not-file-2":          (   False, [False],     False,                   1),  # noqa: E241,E201
    }
    # fmt: on

    @pytest.mark.parametrize(
        "equals, is_file, overwrite, expected_call_count",
        init_write_dataset_files.values(),
        ids=init_write_dataset_files.keys(),
    )
    def test_conditionally_write_dataset(self, equals, is_file, overwrite, expected_call_count):
        """Check for conditions that should result in calls to xarray.Dataset.to_netcdf

        :param bool equals: parameter that identifies when the xarray.Dataset objects should be equal
        :param list is_file: test specific argument mocks changing output for pathlib.Path().is_file() repeat calls
        :param bool overwrite: parameter that identifies when the file should always be overwritten
        :param int expected_call_count: amount of times that the xarray.Dataset.to_netcdf function should be called
        """
        WriteParameterGenerator = DummyGenerator({}, overwrite=overwrite)

        with (
            patch("xarray.Dataset.to_netcdf") as xarray_to_netcdf,
            patch("xarray.open_dataset", mock_open()),
            patch("xarray.Dataset.equals", return_value=equals),
            patch("pathlib.Path.is_file", side_effect=is_file),
        ):
            WriteParameterGenerator._conditionally_write_dataset(pathlib.Path("dummy_string"), xarray.Dataset())
            assert xarray_to_netcdf.call_count == expected_call_count

    @pytest.mark.parametrize(
        "equals, is_file, overwrite, expected_call_count",
        init_write_dataset_files.values(),
        ids=init_write_dataset_files.keys(),
    )
    def test_conditionally_write_yaml(self, equals, is_file, overwrite, expected_call_count):
        """Check for conditions that should result in writing out to file

        :param bool equals: parameter that identifies when the dictionaries should be equal
        :param list is_file: test specific argument mocks changing output for pathlib.Path().is_file() repeat calls
        :param bool overwrite: parameter that identifies when the file should always be overwritten
        :param int expected_call_count: amount of times that the open.write function should be called
        """
        WriteParameterGenerator = DummyGenerator({}, overwrite=overwrite)
        existing_dict = {"dummy": "dict"} if equals else {"smart": "dict"}

        with (
            patch("builtins.open", mock_open()) as write_yaml_file,
            patch("yaml.safe_load", return_value=existing_dict),
            patch("pathlib.Path.is_file", side_effect=is_file),
        ):
            WriteParameterGenerator._conditionally_write_yaml("dummy_string", {"dummy": "dict"})
            assert write_yaml_file.return_value.write.call_count == expected_call_count

    def test_write_type_override(self):
        for instantiated_type, override_type in (("yaml", "h5"), ("h5", "yaml")):
            WriteParameterGenerator = DummyGenerator({}, output_file_type=instantiated_type)
            private_write_arguments = {
                "yaml": (
                    WriteParameterGenerator.parameter_study_to_dict(),
                    WriteParameterGenerator.parameter_study_to_dict().items(),
                    WriteParameterGenerator._conditionally_write_yaml,
                ),
                "h5": (
                    WriteParameterGenerator.parameter_study,
                    WriteParameterGenerator.parameter_study.groupby(_settings._set_coordinate_key),
                    WriteParameterGenerator._conditionally_write_dataset,
                ),
            }
            instantiated_arguments = private_write_arguments[instantiated_type]
            override_arguments = private_write_arguments[override_type]

            # Bare call should try to write YAML.
            # TODO: assert called with the correct objects or continue refactoring _write
            with (
                patch("waves.parameter_generators.ParameterGenerator._write_meta"),
                patch("waves.parameter_generators.ParameterGenerator._write") as mock_private_write,
            ):
                WriteParameterGenerator.write()
                mock_private_write.assert_called_once()
                assert mock_private_write.call_args[0][0] == instantiated_arguments[0]
                # FIXME: Can't do boolean comparisons on xarray.Dataset.GroupBy objects.
                # Prefer to refactor _write interface over complicated test
                if isinstance(instantiated_arguments[0], dict):
                    assert mock_private_write.call_args[0][1] == instantiated_arguments[1]
                assert mock_private_write.call_args[0][2] == instantiated_arguments[2]

            # Override should try to write H5.
            # TODO: assert called with the correct objects or continue refactoring _write
            with (
                patch("waves.parameter_generators.ParameterGenerator._write_meta"),
                patch("waves.parameter_generators.ParameterGenerator._write") as mock_private_write,
            ):
                WriteParameterGenerator.write(output_file_type=override_type)
                mock_private_write.assert_called_once()
                assert mock_private_write.call_args[0][0] == override_arguments[0]
                # FIXME: Can't do boolean comparisons on xarray.Dataset.GroupBy objects.
                # Prefer to refactor _write interface over complicated test
                if isinstance(override_arguments[0], dict):
                    assert mock_private_write.call_args[0][1] == override_arguments[1]
                assert mock_private_write.call_args[0][2] == override_arguments[2]

    def test_write_exception(self):
        """Calling a non-supported format string should raise an exception"""
        WriteParameterGenerator = DummyGenerator({})
        with (
            patch("waves.parameter_generators.ParameterGenerator._write_meta"),
            patch("waves.parameter_generators.ParameterGenerator._write") as mock_private_write,
            pytest.raises(ChoicesError),
        ):
            try:
                WriteParameterGenerator.write(output_file_type="unsupported")
            finally:
                mock_private_write.assert_not_called()

    def test_write_call_to_write_meta(self):
        WriteParameterGenerator = DummyGenerator({})
        WriteParameterGenerator.write_meta = True
        WriteParameterGenerator.provided_output_file_template = True
        with (
            patch("waves.parameter_generators.ParameterGenerator._write_meta") as mock_write_meta,
            patch("waves.parameter_generators.ParameterGenerator._write") as mock_private_write,
        ):
            WriteParameterGenerator.write()
            mock_write_meta.assert_called_once()
            mock_private_write.assert_called_once()

    def test_write_meta(self):
        WriteMetaParameterGenerator = DummyGenerator({})
        with (
            patch("builtins.open", mock_open()) as mock_file,
            patch("pathlib.Path.resolve", return_value=pathlib.Path("parameter_set1.h5")),
        ):
            WriteMetaParameterGenerator._write_meta()
            handle = mock_file()
            handle.write.assert_called_once_with("parameter_set1.h5\n")

        WriteMetaParameterGenerator.output_file = pathlib.Path("dummy.h5")
        with (
            patch("builtins.open", mock_open()) as mock_file,
            patch("pathlib.Path.resolve", return_value=pathlib.Path("dummy.h5")),
        ):
            WriteMetaParameterGenerator._write_meta()
            handle = mock_file()
            handle.write.assert_called_once_with("dummy.h5\n")

    @pytest.mark.parametrize(
        "parameter_names, samples, expected_hashes",
        set_hashes.values(),
        ids=set_hashes.keys(),
    )
    def test_create_set_hashes(self, parameter_names, samples, expected_hashes):
        HashesParameterGenerator = DummyGenerator({})
        HashesParameterGenerator._parameter_names = parameter_names
        HashesParameterGenerator._samples = samples
        del HashesParameterGenerator._set_hashes
        assert not hasattr(HashesParameterGenerator, "_set_hashes")
        # Check the function setting the set hashes attribute.
        HashesParameterGenerator._create_set_hashes()
        assert HashesParameterGenerator._set_hashes == expected_hashes

    def test_create_set_names(self):
        """Test the parameter set name generation"""
        SetNamesParameterGenerator = DummyGenerator({}, output_file_template="out")
        SetNamesParameterGenerator._samples = numpy.array([[1], [2]])
        SetNamesParameterGenerator._create_set_hashes()
        SetNamesParameterGenerator._create_set_names()
        assert list(SetNamesParameterGenerator._set_names.values()) == ["out0", "out1"]

    def test_parameter_study_to_numpy(self):
        """Test the self-consistency of the parameter study dataset construction and deconstruction"""
        # Setup
        DataParameterGenerator = DummyGenerator({})
        DataParameterGenerator._parameter_names = ["ints", "floats", "strings", "bools"]
        DataParameterGenerator._samples = numpy.array([[1, 10.1, "a", True], [2, 20.2, "b", False]], dtype=object)
        DataParameterGenerator._create_set_hashes()
        DataParameterGenerator._create_set_names()
        DataParameterGenerator._create_parameter_study()
        # Test class method
        returned_samples = DataParameterGenerator._parameter_study_to_numpy()
        assert numpy.all(returned_samples == DataParameterGenerator._samples)
        # Test module function
        returned_samples = parameter_generators._parameter_study_to_numpy(DataParameterGenerator.parameter_study)


class TestParameterDistributions:
    """Class for testing _ScipyGenerator ABC class common methods"""

    validate_input = {
        "good schema": (
            {"num_simulations": 1, "parameter_1": {"distribution": "norm", "kwarg1": 1}},
            does_not_raise,
        ),
        "not a dict": (
            "not a dict",
            pytest.raises(SchemaValidationError),
        ),
        "missing num_simulation": (
            {},
            pytest.raises(SchemaValidationError),
        ),
        "num_simulation non-integer": (
            {"num_simulations": "not_a_number"},
            pytest.raises(SchemaValidationError),
        ),
        "missing distribution": (
            {"num_simulations": 1, "parameter_1": {}},
            pytest.raises(SchemaValidationError),
        ),
        "distribution non-string": (
            {"num_simulations": 1, "parameter_1": {"distribution": 1}},
            pytest.raises(SchemaValidationError),
        ),
        "distribution bad identifier": (
            {"num_simulations": 1, "parameter_1": {"distribution": "my norm"}},
            pytest.raises(SchemaValidationError),
        ),
        "kwarg bad identifier": (
            {"num_simulations": 1, "parameter_1": {"distribution": "norm", "kwarg 1": 1}},
            pytest.raises(SchemaValidationError),
        ),
    }

    @pytest.mark.parametrize(
        "parameter_schema, outcome",
        validate_input.values(),
        ids=validate_input.keys(),
    )
    def test_validate(self, parameter_schema, outcome):
        with (
            patch("waves.parameter_generators._ScipyGenerator._generate_parameter_distributions") as mock_distros,
            outcome,
        ):
            try:
                # Validate is called in __init__. Do not need to call explicitly.
                TestValidate = ParameterDistributions(parameter_schema)
                assert isinstance(TestValidate, parameter_generators.ParameterGenerator)
                mock_distros.assert_called_once()
            finally:
                pass

    generate_input = {
        "good schema 5x2": (
            {
                "num_simulations": 5,
                "parameter_1": {"distribution": "norm", "loc": 50, "scale": 1},
                "parameter_2": {"distribution": "norm", "loc": -50, "scale": 1},
            },
            [{"loc": 50, "scale": 1}, {"loc": -50, "scale": 1}],
        ),
        "good schema 2x1": (
            {
                "num_simulations": 2,
                "parameter_1": {"distribution": "norm", "loc": 50, "scale": 1},
            },
            [{"loc": 50, "scale": 1}],
        ),
        "good schema 1x2": (
            {
                "num_simulations": 1,
                "parameter_1": {"distribution": "norm", "loc": 50, "scale": 1},
                "parameter_2": {"distribution": "norm", "loc": -50, "scale": 1},
            },
            [{"loc": 50, "scale": 1}, {"loc": -50, "scale": 1}],
        ),
    }

    @pytest.mark.parametrize(
        "parameter_schema, expected_scipy_kwds",
        generate_input.values(),
        ids=generate_input.keys(),
    )
    def test_generate_parameter_distributions(self, parameter_schema, expected_scipy_kwds):
        TestDistributions = ParameterDistributions(parameter_schema)
        assert TestDistributions._parameter_names == list(TestDistributions.parameter_distributions.keys())
        for parameter_name, expected_kwds in zip(TestDistributions._parameter_names, expected_scipy_kwds):
            assert TestDistributions.parameter_distributions[parameter_name].kwds == expected_kwds


class DummyGenerator(parameter_generators.ParameterGenerator):

    def _validate(self):
        self._parameter_names = ["parameter_1"]

    def _generate(self, sets=1):
        """Generate float samples for all parameters. Value matches parameter set index"""
        parameter_count = len(self._parameter_names)
        self._samples = numpy.ones((sets, parameter_count))
        for row in range(sets):
            self._samples[row, :] = self._samples[row, :] * row
        super()._generate()


class ParameterDistributions(parameter_generators._ScipyGenerator):

    def _generate(self):
        pass<|MERGE_RESOLUTION|>--- conflicted
+++ resolved
@@ -322,6 +322,245 @@
             mock_warn.assert_not_called()
 
 
+propagate_parameter_space_cases = {
+    "propagate one parameter: int": (
+        [
+            parameter_generators.OneAtATime({"parameter_1": [1]}).parameter_study,
+            parameter_generators.OneAtATime({"parameter_2": [2]}).parameter_study,
+        ],
+        parameter_generators.OneAtATime({"parameter_1": [1], "parameter_2": [2]}).parameter_study,
+        {"parameter_1": numpy.int64, "parameter_2": numpy.int64},
+        True,
+        does_not_raise,
+    ),
+    "propagate one parameter: bool": (
+        [
+            parameter_generators.CartesianProduct({"parameter_1": [True]}).parameter_study,
+            parameter_generators.CartesianProduct({"parameter_2": [False]}).parameter_study,
+        ],
+        parameter_generators.CartesianProduct({"parameter_1": [True], "parameter_2": [False]}).parameter_study,
+        {"parameter_1": numpy.bool_, "parameter_2": numpy.bool_},
+        True,
+        does_not_raise,
+    ),
+    "propagate one parameter: string": (
+        [
+            parameter_generators.OneAtATime({"parameter_1": ["a"]}).parameter_study,
+            parameter_generators.OneAtATime({"parameter_2": ["a"]}).parameter_study,
+        ],
+        parameter_generators.OneAtATime({"parameter_1": ["a"], "parameter_2": ["a"]}).parameter_study,
+        {"parameter_1": numpy.dtype("U1"), "parameter_2": numpy.dtype("U1")},
+        True,
+        does_not_raise,
+    ),
+    "propagate one parameter: float": (
+        [
+            parameter_generators.CartesianProduct({"parameter_1": [1.0, 2.0]}).parameter_study,
+            parameter_generators.CartesianProduct({"parameter_2": [2.0, 3.0]}).parameter_study,
+        ],
+        parameter_generators.CartesianProduct({"parameter_1": [1.0, 2.0], "parameter_2": [2.0, 3.0]}).parameter_study,
+        {"parameter_1": numpy.float64, "parameter_2": numpy.float64},
+        True,
+        does_not_raise,
+    ),
+    "propagate one parameter of mixed typing: int and bool": (
+        [
+            parameter_generators.CartesianProduct({"parameter_1": [1, 2]}).parameter_study,
+            parameter_generators.CartesianProduct({"parameter_2": [False]}).parameter_study,
+        ],
+        parameter_generators.CartesianProduct({"parameter_1": [1, 2], "parameter_2": [False]}).parameter_study,
+        {"parameter_1": numpy.int64, "parameter_2": numpy.bool_},
+        True,
+        does_not_raise,
+    ),
+    "propagate one parameter of mixed typing: int and float": (
+        [
+            parameter_generators.CartesianProduct({"parameter_1": [1, 2]}).parameter_study,
+            parameter_generators.CartesianProduct({"parameter_2": [3.0, 4.0]}).parameter_study,
+        ],
+        parameter_generators.CartesianProduct({"parameter_1": [1, 2], "parameter_2": [3.0, 4.0]}).parameter_study,
+        {"parameter_1": numpy.int64, "parameter_2": numpy.float64},
+        True,
+        does_not_raise,
+    ),
+    "propagate one parameter of mixed typing: float and str": (
+        [
+            parameter_generators.CartesianProduct({"parameter_1": [1.0]}).parameter_study,
+            parameter_generators.CartesianProduct({"parameter_2": ["a", "b"]}).parameter_study,
+        ],
+        parameter_generators.CartesianProduct({"parameter_1": [1.0], "parameter_2": ["a", "b"]}).parameter_study,
+        {"parameter_1": numpy.float64, "parameter_2": numpy.dtype("U1")},
+        True,
+        does_not_raise,
+    ),
+    "propagate one parameter with many values": (
+        [
+            parameter_generators.CartesianProduct({"parameter_1": [1.0, 2.0, 3.0]}).parameter_study,
+            parameter_generators.CartesianProduct({"parameter_2": ["a", "b", "c"]}).parameter_study,
+        ],
+        parameter_generators.CartesianProduct(
+            {"parameter_1": [1.0, 2.0, 3.0], "parameter_2": ["a", "b", "c"]}
+        ).parameter_study,
+        {"parameter_1": numpy.float64, "parameter_2": numpy.dtype("U1")},
+        True,
+        does_not_raise,
+    ),
+    "propagate one parameter with many values: reversed values": (
+        [
+            parameter_generators.CartesianProduct({"parameter_1": [3.0, 2.0, 1.0]}).parameter_study,
+            parameter_generators.CartesianProduct({"parameter_2": ["c", "b", "a"]}).parameter_study,
+        ],
+        parameter_generators.CartesianProduct(
+            {"parameter_1": [1.0, 2.0, 3.0], "parameter_2": ["a", "b", "c"]}
+        ).parameter_study,
+        {"parameter_1": numpy.float64, "parameter_2": numpy.dtype("U1")},
+        True,
+        does_not_raise,
+    ),
+    "propagate two parameters: cartesian product": (
+        [
+            parameter_generators.CartesianProduct({"parameter_1": [1.0, 2.0]}).parameter_study,
+            parameter_generators.CartesianProduct({"parameter_2": ["a", "b"], "parameter_3": [5, 10]}).parameter_study,
+        ],
+        parameter_generators.CartesianProduct(
+            {"parameter_1": [1.0, 2.0], "parameter_2": ["a", "b"], "parameter_3": [5, 10]}
+        ).parameter_study,
+        {"parameter_1": numpy.float64, "parameter_2": numpy.dtype("U1"), "parameter_3": numpy.int64},
+        True,
+        does_not_raise,
+    ),
+    "propagate two parameters: cartesian product shuffled values": (
+        [
+            parameter_generators.CartesianProduct({"parameter_1": [2.0, 1.0]}).parameter_study,
+            parameter_generators.CartesianProduct({"parameter_2": ["b", "a"], "parameter_3": [5, 10]}).parameter_study,
+        ],
+        parameter_generators.CartesianProduct(
+            {"parameter_1": [1.0, 2.0], "parameter_2": ["a", "b"], "parameter_3": [5, 10]}
+        ).parameter_study,
+        {"parameter_1": numpy.float64, "parameter_2": numpy.dtype("U1"), "parameter_3": numpy.int64},
+        True,
+        does_not_raise,
+    ),
+    "propagate two parameters: one-at-a-time": (
+        [
+            parameter_generators.OneAtATime({"parameter_1": [1.0, 2.0]}).parameter_study,
+            parameter_generators.OneAtATime({"parameter_2": ["a"], "parameter_3": [5]}).parameter_study,
+        ],
+        parameter_generators.OneAtATime(
+            {"parameter_1": [1.0, 2.0], "parameter_2": ["a"], "parameter_3": [5]}
+        ).parameter_study,
+        {"parameter_1": numpy.float64, "parameter_2": numpy.dtype("U1"), "parameter_3": numpy.int64},
+        True,
+        does_not_raise,
+    ),
+    "propagate one parameter into two: cartesian product": (
+        [
+            parameter_generators.CartesianProduct({"parameter_1": [1.0, 2.0], "parameter_3": [True]}).parameter_study,
+            parameter_generators.CartesianProduct({"parameter_2": ["a", "b"]}).parameter_study,
+        ],
+        parameter_generators.CartesianProduct(
+            {
+                "parameter_1": [1.0, 2.0],
+                "parameter_2": ["a", "b"],
+                "parameter_3": [True],
+            }
+        ).parameter_study,
+        {"parameter_1": numpy.float64, "parameter_2": numpy.dtype("U1"), "parameter_3": numpy.bool_},
+        True,
+        does_not_raise,
+    ),
+    "propagate two parameters into two: cartesian product": (
+        [
+            parameter_generators.CartesianProduct({"parameter_1": [1.0, 2.0], "parameter_4": [True]}).parameter_study,
+            parameter_generators.CartesianProduct({"parameter_2": ["a", "b"], "parameter_3": [3, 4]}).parameter_study,
+        ],
+        parameter_generators.CartesianProduct(
+            {
+                "parameter_1": [1.0, 2.0],
+                "parameter_2": ["a", "b"],
+                "parameter_3": [3, 4],
+                "parameter_4": [True],
+            }
+        ).parameter_study,
+        {
+            "parameter_1": numpy.float64,
+            "parameter_2": numpy.dtype("U1"),
+            "parameter_3": numpy.int64,
+            "parameter_4": numpy.bool_,
+        },
+        True,
+        does_not_raise,
+    ),
+    "propagate four parameter sets into three sets": (
+        [
+            parameter_generators.CartesianProduct({"parameter_1": [1.0, 2.0, 3.0]}).parameter_study,
+            parameter_generators.CartesianProduct({"parameter_2": ["a", "b"], "parameter_3": [3, 4]}).parameter_study,
+        ],
+        parameter_generators.CartesianProduct(
+            {
+                "parameter_1": [1.0, 2.0, 3.0],
+                "parameter_2": ["a", "b"],
+                "parameter_3": [3, 4],
+            }
+        ).parameter_study,
+        {
+            "parameter_1": numpy.float64,
+            "parameter_2": numpy.dtype("U1"),
+            "parameter_3": numpy.int64,
+        },
+        True,
+        does_not_raise,
+    ),
+    "propagate three parameter sets into four sets": (
+        [
+            parameter_generators.CartesianProduct({"parameter_2": ["a", "b"], "parameter_3": [3, 4]}).parameter_study,
+            parameter_generators.CartesianProduct({"parameter_1": [1.0, 2.0, 3.0]}).parameter_study,
+        ],
+        parameter_generators.CartesianProduct(
+            {
+                "parameter_1": [1.0, 2.0, 3.0],
+                "parameter_2": ["a", "b"],
+                "parameter_3": [3, 4],
+            }
+        ).parameter_study,
+        {
+            "parameter_1": numpy.float64,
+            "parameter_2": numpy.dtype("U1"),
+            "parameter_3": numpy.int64,
+        },
+        True,
+        does_not_raise,
+    ),
+}
+
+
+@pytest.mark.parametrize(
+    "studies, expected_study, expected_types, propagate_space, outcome",
+    propagate_parameter_space_cases.values(),
+    ids=propagate_parameter_space_cases.keys(),
+)
+def test_propagate_parameter_space(studies, expected_study, expected_types, propagate_space, outcome):
+    """Check the propagation of parameter space between two studies.
+
+    :param studies: list of N number of parameter study Xarray datasets to merge, where the first study in the list is
+        the base study
+    :param expected_study: Xarray dataset
+    :param expected_types: dictionary with parameter names as the keys and numpy types as values
+    :param propagate_space: boolean indicating if parameter space propagation is used to construct the output study
+    :param outcome: pytest expected error for the test case
+    """
+    study_base, study_other = studies
+    with outcome:
+        try:
+            propagated_study = parameter_generators._propagate_parameter_space(study_base, study_other)
+            for key in expected_types.keys():
+                assert propagated_study[key].dtype == expected_types[key]
+            xarray.testing.assert_identical(propagated_study, expected_study)
+            parameter_generators._verify_parameter_study(propagated_study)
+        finally:
+            pass
+
+
 merge_parameter_space_cases = {
     "concatenate along one parameter: unchanged": (
         [
@@ -565,13 +804,13 @@
     ids=merge_parameter_space_cases.keys(),
 )
 def test_merge_parameter_space(studies, expected_study, expected_types, propagate_space, outcome):
-    """Check the merge of all studies in a single parameter space.
+    """Check the propagation of parameter space between two studies.
 
     :param studies: list of N number of parameter study Xarray datasets to merge, where the first study in the list is
         the base study
     :param expected_study: Xarray dataset
     :param expected_types: dictionary with parameter names as the keys and numpy types as values
-    :param propagate_space: boolean indicating if parameter space propagation is used to construct the output study
+    :param propagate_space: boolean indicating if parameter space propagation is used to construct the output study.
     :param outcome: pytest expected error for the test case
     """
     with outcome:
@@ -596,247 +835,7 @@
             pass
 
 
-propagate_parameter_space_cases = {
-    "propagate one parameter: int": (
-        [
-            parameter_generators.OneAtATime({"parameter_1": [1]}).parameter_study,
-            parameter_generators.OneAtATime({"parameter_2": [2]}).parameter_study,
-        ],
-        parameter_generators.OneAtATime({"parameter_1": [1], "parameter_2": [2]}).parameter_study,
-        {"parameter_1": numpy.int64, "parameter_2": numpy.int64},
-        True,
-        does_not_raise,
-    ),
-    "propagate one parameter: bool": (
-        [
-            parameter_generators.CartesianProduct({"parameter_1": [True]}).parameter_study,
-            parameter_generators.CartesianProduct({"parameter_2": [False]}).parameter_study,
-        ],
-        parameter_generators.CartesianProduct({"parameter_1": [True], "parameter_2": [False]}).parameter_study,
-        {"parameter_1": numpy.bool_, "parameter_2": numpy.bool_},
-        True,
-        does_not_raise,
-    ),
-    "propagate one parameter: string": (
-        [
-            parameter_generators.OneAtATime({"parameter_1": ["a"]}).parameter_study,
-            parameter_generators.OneAtATime({"parameter_2": ["a"]}).parameter_study,
-        ],
-        parameter_generators.OneAtATime({"parameter_1": ["a"], "parameter_2": ["a"]}).parameter_study,
-        {"parameter_1": numpy.dtype("U1"), "parameter_2": numpy.dtype("U1")},
-        True,
-        does_not_raise,
-    ),
-    "propagate one parameter: float": (
-        [
-            parameter_generators.CartesianProduct({"parameter_1": [1.0, 2.0]}).parameter_study,
-            parameter_generators.CartesianProduct({"parameter_2": [2.0, 3.0]}).parameter_study,
-        ],
-        parameter_generators.CartesianProduct({"parameter_1": [1.0, 2.0], "parameter_2": [2.0, 3.0]}).parameter_study,
-        {"parameter_1": numpy.float64, "parameter_2": numpy.float64},
-        True,
-        does_not_raise,
-    ),
-    "propagate one parameter of mixed typing: int and bool": (
-        [
-            parameter_generators.CartesianProduct({"parameter_1": [1, 2]}).parameter_study,
-            parameter_generators.CartesianProduct({"parameter_2": [False]}).parameter_study,
-        ],
-        parameter_generators.CartesianProduct({"parameter_1": [1, 2], "parameter_2": [False]}).parameter_study,
-        {"parameter_1": numpy.int64, "parameter_2": numpy.bool_},
-        True,
-        does_not_raise,
-    ),
-    "propagate one parameter of mixed typing: int and float": (
-        [
-            parameter_generators.CartesianProduct({"parameter_1": [1, 2]}).parameter_study,
-            parameter_generators.CartesianProduct({"parameter_2": [3.0, 4.0]}).parameter_study,
-        ],
-        parameter_generators.CartesianProduct({"parameter_1": [1, 2], "parameter_2": [3.0, 4.0]}).parameter_study,
-        {"parameter_1": numpy.int64, "parameter_2": numpy.float64},
-        True,
-        does_not_raise,
-    ),
-    "propagate one parameter of mixed typing: float and str": (
-        [
-            parameter_generators.CartesianProduct({"parameter_1": [1.0]}).parameter_study,
-            parameter_generators.CartesianProduct({"parameter_2": ["a", "b"]}).parameter_study,
-        ],
-        parameter_generators.CartesianProduct({"parameter_1": [1.0], "parameter_2": ["a", "b"]}).parameter_study,
-        {"parameter_1": numpy.float64, "parameter_2": numpy.dtype("U1")},
-        True,
-        does_not_raise,
-    ),
-    "propagate one parameter with many values": (
-        [
-            parameter_generators.CartesianProduct({"parameter_1": [1.0, 2.0, 3.0]}).parameter_study,
-            parameter_generators.CartesianProduct({"parameter_2": ["a", "b", "c"]}).parameter_study,
-        ],
-        parameter_generators.CartesianProduct(
-            {"parameter_1": [1.0, 2.0, 3.0], "parameter_2": ["a", "b", "c"]}
-        ).parameter_study,
-        {"parameter_1": numpy.float64, "parameter_2": numpy.dtype("U1")},
-        True,
-        does_not_raise,
-    ),
-    "propagate one parameter with many values: reversed values": (
-        [
-            parameter_generators.CartesianProduct({"parameter_1": [3.0, 2.0, 1.0]}).parameter_study,
-            parameter_generators.CartesianProduct({"parameter_2": ["c", "b", "a"]}).parameter_study,
-        ],
-        parameter_generators.CartesianProduct(
-            {"parameter_1": [1.0, 2.0, 3.0], "parameter_2": ["a", "b", "c"]}
-        ).parameter_study,
-        {"parameter_1": numpy.float64, "parameter_2": numpy.dtype("U1")},
-        True,
-        does_not_raise,
-    ),
-    "propagate two parameters: cartesian product": (
-        [
-            parameter_generators.CartesianProduct({"parameter_1": [1.0, 2.0]}).parameter_study,
-            parameter_generators.CartesianProduct({"parameter_2": ["a", "b"], "parameter_3": [5, 10]}).parameter_study,
-        ],
-        parameter_generators.CartesianProduct(
-            {"parameter_1": [1.0, 2.0], "parameter_2": ["a", "b"], "parameter_3": [5, 10]}
-        ).parameter_study,
-        {"parameter_1": numpy.float64, "parameter_2": numpy.dtype("U1"), "parameter_3": numpy.int64},
-        True,
-        does_not_raise,
-    ),
-    "propagate two parameters: cartesian product shuffled values": (
-        [
-            parameter_generators.CartesianProduct({"parameter_1": [2.0, 1.0]}).parameter_study,
-            parameter_generators.CartesianProduct({"parameter_2": ["b", "a"], "parameter_3": [5, 10]}).parameter_study,
-        ],
-        parameter_generators.CartesianProduct(
-            {"parameter_1": [1.0, 2.0], "parameter_2": ["a", "b"], "parameter_3": [5, 10]}
-        ).parameter_study,
-        {"parameter_1": numpy.float64, "parameter_2": numpy.dtype("U1"), "parameter_3": numpy.int64},
-        True,
-        does_not_raise,
-    ),
-    "propagate two parameters: one-at-a-time": (
-        [
-            parameter_generators.OneAtATime({"parameter_1": [1.0, 2.0]}).parameter_study,
-            parameter_generators.OneAtATime({"parameter_2": ["a"], "parameter_3": [5]}).parameter_study,
-        ],
-        parameter_generators.OneAtATime(
-            {"parameter_1": [1.0, 2.0], "parameter_2": ["a"], "parameter_3": [5]}
-        ).parameter_study,
-        {"parameter_1": numpy.float64, "parameter_2": numpy.dtype("U1"), "parameter_3": numpy.int64},
-        True,
-        does_not_raise,
-    ),
-    "propagate one parameter into two: cartesian product": (
-        [
-            parameter_generators.CartesianProduct({"parameter_1": [1.0, 2.0], "parameter_3": [True]}).parameter_study,
-            parameter_generators.CartesianProduct({"parameter_2": ["a", "b"]}).parameter_study,
-        ],
-        parameter_generators.CartesianProduct(
-            {
-                "parameter_1": [1.0, 2.0],
-                "parameter_2": ["a", "b"],
-                "parameter_3": [True],
-            }
-        ).parameter_study,
-        {"parameter_1": numpy.float64, "parameter_2": numpy.dtype("U1"), "parameter_3": numpy.bool_},
-        True,
-        does_not_raise,
-    ),
-    "propagate two parameters into two: cartesian product": (
-        [
-            parameter_generators.CartesianProduct({"parameter_1": [1.0, 2.0], "parameter_4": [True]}).parameter_study,
-            parameter_generators.CartesianProduct({"parameter_2": ["a", "b"], "parameter_3": [3, 4]}).parameter_study,
-        ],
-        parameter_generators.CartesianProduct(
-            {
-                "parameter_1": [1.0, 2.0],
-                "parameter_2": ["a", "b"],
-                "parameter_3": [3, 4],
-                "parameter_4": [True],
-            }
-        ).parameter_study,
-        {
-            "parameter_1": numpy.float64,
-            "parameter_2": numpy.dtype("U1"),
-            "parameter_3": numpy.int64,
-            "parameter_4": numpy.bool_,
-        },
-        True,
-        does_not_raise,
-    ),
-    "propagate four parameter sets into three sets": (
-        [
-            parameter_generators.CartesianProduct({"parameter_1": [1.0, 2.0, 3.0]}).parameter_study,
-            parameter_generators.CartesianProduct({"parameter_2": ["a", "b"], "parameter_3": [3, 4]}).parameter_study,
-        ],
-        parameter_generators.CartesianProduct(
-            {
-                "parameter_1": [1.0, 2.0, 3.0],
-                "parameter_2": ["a", "b"],
-                "parameter_3": [3, 4],
-            }
-        ).parameter_study,
-        {
-            "parameter_1": numpy.float64,
-            "parameter_2": numpy.dtype("U1"),
-            "parameter_3": numpy.int64,
-        },
-        True,
-        does_not_raise,
-    ),
-    "propagate three parameter sets into four sets": (
-        [
-            parameter_generators.CartesianProduct({"parameter_2": ["a", "b"], "parameter_3": [3, 4]}).parameter_study,
-            parameter_generators.CartesianProduct({"parameter_1": [1.0, 2.0, 3.0]}).parameter_study,
-        ],
-        parameter_generators.CartesianProduct(
-            {
-                "parameter_1": [1.0, 2.0, 3.0],
-                "parameter_2": ["a", "b"],
-                "parameter_3": [3, 4],
-            }
-        ).parameter_study,
-        {
-            "parameter_1": numpy.float64,
-            "parameter_2": numpy.dtype("U1"),
-            "parameter_3": numpy.int64,
-        },
-        True,
-        does_not_raise,
-    ),
-}
-
-
-@pytest.mark.parametrize(
-    "studies, expected_study, expected_types, propagate_space, outcome",
-    propagate_parameter_space_cases.values(),
-    ids=propagate_parameter_space_cases.keys(),
-)
-def test_propagate_parameter_space(studies, expected_study, expected_types, propagate_space, outcome):
-    """Check the propagation of parameter space between two studies.
-
-    :param studies: list of N number of parameter study Xarray datasets to merge, where the first study in the list is
-        the base study
-    :param expected_study: Xarray dataset
-    :param expected_types: dictionary with parameter names as the keys and numpy types as values
-    :param propagate_space: boolean indicating if parameter space propagation is used to construct the output study
-    :param outcome: pytest expected error for the test case
-    """
-    study_base, study_other = studies
-    with outcome:
-        try:
-            propagated_study = parameter_generators._propagate_parameter_space(study_base, study_other)
-            for key in expected_types.keys():
-                assert propagated_study[key].dtype == expected_types[key]
-            xarray.testing.assert_identical(propagated_study, expected_study)
-            parameter_generators._verify_parameter_study(propagated_study)
-        finally:
-            pass
-
-
-<<<<<<< HEAD
-merge_parameter_studies_cases = copy.deepcopy(propagate_parameter_space_cases | merge_parameter_space_cases)
+merge_parameter_studies_cases = propagate_parameter_space_cases | merge_parameter_space_cases
 merge_parameter_studies_cases.update(
     {
         "too few parameter studies input": (
@@ -887,301 +886,14 @@
                 parameter_generators.CartesianProduct({"parameter_2": [True, False]}).parameter_study,
                 parameter_generators.CartesianProduct({"parameter_3": [1.0, 2.0]}).parameter_study,
             ],
-=======
-merge_parameter_space_cases = {
-    "concatenate along one parameter: unchanged": (
-        [
-            parameter_generators.OneAtATime({"parameter_1": [1]}).parameter_study,
-            parameter_generators.OneAtATime({"parameter_1": [1]}).parameter_study,
-        ],
-        parameter_generators.OneAtATime({"parameter_1": [1]}).parameter_study,
-        {"parameter_1": numpy.int64},
-        False,
-        does_not_raise,
-    ),
-    "concatenate along one parameter: int": (
-        [
-            parameter_generators.OneAtATime({"parameter_1": [1]}).parameter_study,
-            parameter_generators.OneAtATime({"parameter_1": [2]}).parameter_study,
-        ],
-        xarray.Dataset(
-            {
-                "parameter_1": xarray.DataArray(
-                    [1, 2], coords={_settings._set_coordinate_key: ["parameter_set0", "parameter_set1"]}
-                ),
-                _settings._hash_coordinate_key: xarray.DataArray(
-                    [
-                        "1661dcd0bf4761d25471c1cf5514ceae",
-                        "0b588b6a82c1d3d3d19fda304f940342",
-                    ],
-                    coords={_settings._set_coordinate_key: ["parameter_set0", "parameter_set1"]},
-                ),
-            }
-        )
-        .set_coords(_settings._hash_coordinate_key)
-        .sortby(_settings._hash_coordinate_key),
-        {"parameter_1": numpy.int64},
-        False,
-        does_not_raise,
-    ),
-    "concatenate along one parameter: float": (
-        [
-            parameter_generators.CartesianProduct({"parameter_1": [1.0]}).parameter_study,
-            parameter_generators.CartesianProduct({"parameter_1": [2.0]}).parameter_study,
-        ],
-        xarray.Dataset(
-            {
-                "parameter_1": xarray.DataArray(
-                    [1.0, 2.0], coords={_settings._set_coordinate_key: ["parameter_set0", "parameter_set1"]}
-                ),
-                _settings._hash_coordinate_key: xarray.DataArray(
-                    [
-                        "7f9805b5c9946582ec1fb14b91dd144d",
-                        "8f7d7ec854ffe07c4c976e2bccea0665",
-                    ],
-                    coords={_settings._set_coordinate_key: ["parameter_set0", "parameter_set1"]},
-                ),
-            }
-        )
-        .set_coords(_settings._hash_coordinate_key)
-        .sortby(_settings._hash_coordinate_key),
-        {"parameter_1": numpy.float64},
-        False,
-        does_not_raise,
-    ),
-    "concatenate along one parameter: bool": (
-        [
-            parameter_generators.OneAtATime({"parameter_1": [True]}).parameter_study,
-            parameter_generators.OneAtATime({"parameter_1": [False]}).parameter_study,
-        ],
-        xarray.Dataset(
-            {
-                "parameter_1": xarray.DataArray(
-                    [True, False], coords={_settings._set_coordinate_key: ["parameter_set0", "parameter_set1"]}
-                ),
-                _settings._hash_coordinate_key: xarray.DataArray(
-                    [
-                        "6c2fb5097da66f7bb3795420b802986e",
-                        "3ded86c691cf9621651acb15d909139e",
-                    ],
-                    coords={_settings._set_coordinate_key: ["parameter_set0", "parameter_set1"]},
-                ),
-            }
-        )
-        .set_coords(_settings._hash_coordinate_key)
-        .sortby(_settings._hash_coordinate_key),
-        {"parameter_1": numpy.bool_},
-        False,
-        does_not_raise,
-    ),
-    "concatenate along one parameter: int/float": (
-        [
-            parameter_generators.CartesianProduct({"parameter_1": [1]}).parameter_study,
-            parameter_generators.CartesianProduct({"parameter_1": [2.0]}).parameter_study,
-        ],
-        None,
-        None,
-        None,
-        pytest.raises(RuntimeError, match="Different types for"),
-    ),
-    "concatenate along one parameter: int/bool": (
-        [
-            parameter_generators.CartesianProduct({"parameter_1": [1]}).parameter_study,
-            parameter_generators.CartesianProduct({"parameter_1": [True]}).parameter_study,
-        ],
-        None,
-        None,
-        None,
-        pytest.raises(RuntimeError, match="Different types for"),
-    ),
-    "concatenate along one parameter: float/bool": (
-        [
-            parameter_generators.OneAtATime({"parameter_1": [1.0]}).parameter_study,
-            parameter_generators.OneAtATime({"parameter_1": [True]}).parameter_study,
-        ],
-        None,
-        None,
-        None,
-        pytest.raises(RuntimeError, match="Different types for"),
-    ),
-    "concatenate along one parameter across multiple studies: float": (
-        [
-            parameter_generators.OneAtATime(
-                {"parameter_1": [1, 2], "parameter_2": [3.0], "parameter_3": ["a"]}
-            ).parameter_study,
-            parameter_generators.OneAtATime(
-                {"parameter_1": [1, 2], "parameter_2": [3.0, 4.0], "parameter_3": ["a"]}
-            ).parameter_study,
-            parameter_generators.OneAtATime(
-                {"parameter_1": [1, 2], "parameter_2": [3.0, 5.0], "parameter_3": ["a"]}
-            ).parameter_study,
-        ],
-        xarray.Dataset(
-            {
-                "parameter_1": xarray.DataArray(
-                    [1, 1, 2, 1],
-                    coords={
-                        _settings._set_coordinate_key: [
-                            "parameter_set0",
-                            "parameter_set2",
-                            "parameter_set1",
-                            "parameter_set3",
-                        ]
-                    },
-                ),
-                "parameter_2": xarray.DataArray(
-                    [3.0, 4.0, 3.0, 5.0],
-                    coords={
-                        _settings._set_coordinate_key: [
-                            "parameter_set0",
-                            "parameter_set2",
-                            "parameter_set1",
-                            "parameter_set3",
-                        ]
-                    },
-                ),
-                "parameter_3": xarray.DataArray(
-                    ["a", "a", "a", "a"],
-                    coords={
-                        _settings._set_coordinate_key: [
-                            "parameter_set0",
-                            "parameter_set2",
-                            "parameter_set1",
-                            "parameter_set3",
-                        ]
-                    },
-                ),
-                _settings._hash_coordinate_key: xarray.DataArray(
-                    [
-                        "4d9644f3ff9205869b5c5aef11cb5235",
-                        "8e213a62356cd1d4ce2b3b795fab6ef9",
-                        "8eb85255b4d3888cbf413afc55cbbac3",
-                        "d7dd3ecf2cebf5e89d3e211faf2f0526",
-                    ],
-                    coords={
-                        _settings._set_coordinate_key: [
-                            "parameter_set0",
-                            "parameter_set2",
-                            "parameter_set1",
-                            "parameter_set3",
-                        ]
-                    },
-                ),
-            }
-        )
-        .set_coords(_settings._hash_coordinate_key)
-        .sortby(_settings._hash_coordinate_key),
-        {"parameter_1": numpy.int64, "parameter_2": numpy.float64, "parameter_3": numpy.dtype("U1")},
-        False,
-        does_not_raise,
-    ),
-    "concatenate along two parameters across multiple studies: int/bool": (
-        [
-            parameter_generators.CartesianProduct({"parameter_1": [1], "parameter_2": [True]}).parameter_study,
-            parameter_generators.CartesianProduct({"parameter_1": [2], "parameter_2": [False]}).parameter_study,
-        ],
-        xarray.Dataset(
-            {
-                "parameter_1": xarray.DataArray(
-                    [1, 2], coords={_settings._set_coordinate_key: ["parameter_set0", "parameter_set1"]}
-                ),
-                "parameter_2": xarray.DataArray(
-                    [True, False], coords={_settings._set_coordinate_key: ["parameter_set0", "parameter_set1"]}
-                ),
-                _settings._hash_coordinate_key: xarray.DataArray(
-                    [
-                        "d65bccd02f05b0419dc634e643418e62",
-                        "df1ac82da14f4f1fd9d73159bb64a717",
-                    ],
-                    coords={_settings._set_coordinate_key: ["parameter_set0", "parameter_set1"]},
-                ),
-            }
-        )
-        .set_coords(_settings._hash_coordinate_key)
-        .sortby(_settings._hash_coordinate_key),
-        {"parameter_1": numpy.int64, "parameter_2": numpy.bool_},
-        False,
-        does_not_raise,
-    ),
-    "concatenate along unchanged parameters across multiple studies": (
-        [
->>>>>>> 166a1898
             parameter_generators.CartesianProduct(
                 {"parameter_1": [1, 2], "parameter_2": [True, False], "parameter_3": [1.0, 2.0]}
             ).parameter_study,
-<<<<<<< HEAD
             {"parameter_1": numpy.int64, "parameter_2": numpy.bool_, "parameter_3": numpy.float64},
             True,
             does_not_raise,
         ),
         "merge and propagate: One at a Time": (
-=======
-            parameter_generators.CartesianProduct(
-                {"parameter_1": [1, 2], "parameter_2": [3.0], "parameter_3": [True, False]}
-            ).parameter_study,
-            parameter_generators.CartesianProduct(
-                {"parameter_1": [1, 2], "parameter_2": [3.0], "parameter_3": [True, False]}
-            ).parameter_study,
-        ],
-        parameter_generators.CartesianProduct(
-            {"parameter_1": [1, 2], "parameter_2": [3.0], "parameter_3": [True, False]}
-        ).parameter_study,
-        {"parameter_1": numpy.int64, "parameter_2": numpy.float64, "parameter_3": numpy.bool_},
-        False,
-        does_not_raise,
-    ),
-}
-
-
-@pytest.mark.parametrize(
-    "studies, expected_study, expected_types, propagate_space, outcome",
-    merge_parameter_space_cases.values(),
-    ids=merge_parameter_space_cases.keys(),
-)
-def test_merge_parameter_space(studies, expected_study, expected_types, propagate_space, outcome):
-    """Check the propagation of parameter space between two studies.
-
-    :param studies: list of N number of parameter study Xarray datasets to merge, where the first study in the list is
-        the base study
-    :param expected_study: Xarray dataset
-    :param expected_types: dictionary with parameter names as the keys and numpy types as values
-    :param propagate_space: boolean indicating if parameter space propagation is used to construct the output study.
-    :param outcome: pytest expected error for the test case
-    """
-    with outcome:
-        try:
-            swap_to_hash_index = {_settings._set_coordinate_key: _settings._hash_coordinate_key}
-            swap_to_set_index = {_settings._hash_coordinate_key: _settings._set_coordinate_key}
-            studies = [study.swap_dims(swap_to_hash_index) for study in studies]
-            merged_study = parameter_generators._merge_parameter_space(studies)
-            merged_study = merged_study.swap_dims(swap_to_set_index)
-            for key in expected_types.keys():
-                assert merged_study[key].dtype == expected_types[key]
-            xarray.testing.assert_identical(merged_study, expected_study)
-            parameter_generators._verify_parameter_study(merged_study)
-            if not propagate_space:
-                # Compare base study hash and set names to merged ones for uniform parameter space
-                base_study = studies[0].swap_dims(swap_to_set_index)
-                base_study_from_merged = merged_study.where(
-                    merged_study[_settings._hash_coordinate_key] == base_study[_settings._hash_coordinate_key]
-                )
-                xarray.testing.assert_identical(base_study_from_merged, base_study)
-        finally:
-            pass
-
-
-merge_parameter_studies_cases = propagate_parameter_space_cases | merge_parameter_space_cases
-merge_parameter_studies_cases.update(
-    {
-        "too few parameter studies input": (
-            [parameter_generators.OneAtATime({"parameter_1": [1]}).parameter_study],
-            None,
-            None,
-            None,
-            pytest.raises(RuntimeError, match="Not enough parameter studies provided for merge operation"),
-        ),
-        "concatenate with different numbers of parameters": (
->>>>>>> 166a1898
             [
                 parameter_generators.OneAtATime({"parameter_1": [1]}).parameter_study,
                 parameter_generators.OneAtATime({"parameter_2": [2.0]}).parameter_study,
