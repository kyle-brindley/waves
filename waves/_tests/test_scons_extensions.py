--- conflicted
+++ resolved
@@ -1623,7 +1623,6 @@
     mock_builder.assert_called_once_with(target=targets, source=sources, program_options=options, **builder_kwargs)
 
 
-<<<<<<< HEAD
 get_abaqus_restart_extensions_input = {
     "standard_1": ("standard", 1, (".odb", ".prt", ".mdl", ".sim", ".stt", ".res")),
     "standard_2": ("standard", 2, (".odb", ".prt", ".mdl.0", ".mdl.1", ".sim", ".stt.0", ".stt.1", ".res")),
@@ -1641,10 +1640,7 @@
     assert set(scons_extensions._get_abaqus_restart_extensions(solver=solver, processes=processes)) == set(expected)
 
 
-def test_sbatch_abaqus_solver():
-=======
 def test_sbatch_abaqus_solver() -> None:
->>>>>>> a0d691be
     expected = (
         'sbatch --wait --output=${TARGET.base}.slurm.out ${sbatch_options} --wrap "'
         "${action_prefix} ${program} -information environment ${environment_suffix} && "
