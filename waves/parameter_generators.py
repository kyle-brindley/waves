"""External API module.

Will raise ``RuntimeError`` or a derived class of :class:`waves.exceptions.WAVESError` to allow the CLI implementation
to convert stack-trace/exceptions into STDERR message and non-zero exit codes.
"""

import copy
import hashlib
import itertools
import pathlib
import string
import sys
import typing
import warnings
from abc import ABC, abstractmethod

import numpy
import SALib
import scipy.stats
import xarray
import yaml

from waves import _settings, _utilities
from waves._settings import _hash_coordinate_key, _set_coordinate_key
from waves.exceptions import ChoicesError, MutuallyExclusiveError, SchemaValidationError

_exclude_from_namespace = set(globals().keys())

#: The set name coordinate used in WAVES parameter study Xarray Datasets
SET_COORDINATE_KEY: typing.Final[str] = _set_coordinate_key

#: The set hash coordinate used in WAVES parameter study Xarray Datasets
HASH_COORDINATE_KEY: typing.Final[str] = _hash_coordinate_key


class ParameterGenerator(ABC):
    """Abstract base class for parameter study generators.

    Parameters must be scalar valued integers, floats, strings, or booleans

    :param parameter_schema: The YAML loaded parameter study schema dictionary, e.g.
        ``{parameter_name: schema_value}``.  Validated on class instantiation.
    :param output_file_template: Output file name template for multiple file output of the parameter study. Required if
        parameter sets will be written to files instead of printed to STDOUT. May contain pathseps for an absolute or
        relative path template. May contain the ``@number`` set number placeholder in the file basename but not in the
        path. If the placeholder is not found it will be appended to the template string. Output files are overwritten
        if the content of the file has changed or if ``overwrite`` is True. ``output_file_template`` and ``output_file``
        are mutually exclusive.
    :param output_file: Output file name for single file output of the parameter study. Required if parameter sets will
        be written to a file instead of printed to STDOUT. May contain pathseps for an absolute or relative path.
        Output file is overwritten if the content of the file has changed or if ``overwrite`` is True. ``output_file``
        and ``output_file_template`` are mutually exclusive.
    :param output_file_type: Output file syntax or type. Options are: 'yaml', 'h5'.
    :param set_name_template: Parameter set name template. Overridden by ``output_file_template``, if provided.
    :param previous_parameter_study: A relative or absolute file path to a previously created parameter
        study Xarray Dataset. If a previous parameter study exists, it is merged into the current study upon generation.
        Set name to content associations of the previous study are preserved when the parameter spaces between the
        previous and current study are identical. If the parameter spaces are unique, the current study will propagate
        the parameter spaces to resolve them. This will break set name to content associations of the previous study.
    :param require_previous_parameter_study: Raise a ``RuntimeError`` if the previous parameter study file is missing.
    :param overwrite: Overwrite existing output files
    :param write_meta: Write a meta file named "parameter_study_meta.txt" containing the parameter set file names.
        Useful for command line execution with build systems that require an explicit file list for target creation.

    :var self.parameter_study: The final parameter study XArray Dataset object

    :raises waves.exceptions.MutuallyExclusiveError: If the mutually exclusive output file template and output file
        options are both specified
    :raises waves.exceptions.APIError: If an unknown output file type is requested
    :raises RuntimeError: If a previous parameter study file is specified and missing, and
        ``require_previous_parameter_study`` is ``True``
    """

    def __init__(
        self,
        parameter_schema: dict,
        output_file_template: str | None = _settings._default_output_file_template,
        output_file: str | None = _settings._default_output_file,
        output_file_type: _settings._allowable_output_file_typing = _settings._default_output_file_type_api,
        set_name_template: str = _settings._default_set_name_template,
        previous_parameter_study: str | None = _settings._default_previous_parameter_study,
        require_previous_parameter_study: bool = _settings._default_require_previous_parameter_study,
        overwrite: bool = _settings._default_overwrite,
        write_meta: bool = _settings._default_write_meta,
        **kwargs,
    ) -> None:
        self.parameter_schema = parameter_schema
        self.output_file_template = output_file_template
        self.output_file = output_file
        self.output_file_type = output_file_type
        self.set_name_template = _utilities._AtSignTemplate(set_name_template)
        self.previous_parameter_study = previous_parameter_study
        self.require_previous_parameter_study = require_previous_parameter_study
        self.overwrite = overwrite
        self.write_meta = write_meta

        if self.output_file_template is not None and self.output_file is not None:
            raise MutuallyExclusiveError(
                "The options 'output_file_template' and 'output_file' are mutually exclusive. "
                "Please specify one or the other."
            )

        if self.output_file_type not in _settings._allowable_output_file_types:
            raise ChoicesError(
                f"Unsupported 'output_file_type': '{self.output_file_type}'. "
                f"The 'output_file_type' must be one of {_settings._allowable_output_file_types}"
            )

        if self.output_file:
            self.output_file = pathlib.Path(self.output_file)

        if self.previous_parameter_study:
            self.previous_parameter_study = pathlib.Path(self.previous_parameter_study)
            if not self.previous_parameter_study.is_file():
                message = f"Previous parameter study file '{self.previous_parameter_study}' does not exist."
                if self.require_previous_parameter_study:
                    raise RuntimeError(message)
                else:
                    warnings.warn(message)

        # Override set name template if output name template is provided.
        self.provided_output_file_template = False
        if self.output_file_template:
            self.provided_output_file_template = True
            # Append the set number placeholder if missing
            if f"{_settings._template_placeholder}" not in self.output_file_template:
                self.output_file_template = f"{self.output_file_template}{_settings._template_placeholder}"
            self.output_file_template = _utilities._AtSignTemplate(self.output_file_template)
            self.set_name_template = self.output_file_template

        # Infer output directory from output file template if provided. Set to PWD otherwise.
        if self.output_file_template:
            self.output_directory = pathlib.Path(self.output_file_template.safe_substitute()).parent
        else:
            self.output_directory = pathlib.Path.cwd()
        self.parameter_study_meta_file = self.output_directory / _settings._parameter_study_meta_file

        self._validate()
        self._generate(**kwargs)

    @abstractmethod
    def _validate(self) -> None:
        """Process parameter study input to verify schema.

        Must set the class attributes:

        * ``self._parameter_names``: list of strings containing the parameter study's parameter names

        Minimum necessary work example:

        .. code-block::

           # Work unique to the parameter generator schema. Example matches CartesianProduct schema.
           self._parameter_names = list(self.parameter_schema.keys())
        """
        pass

    @abstractmethod
    def _generate(self, **kwargs) -> None:
        """Generate the parameter study definition.

        All implemented class method should accept kwargs as ``_generate(self, **kwargs)``. The ABC class accepts, but
        does not use any ``kwargs``.

        Must set the class attributes:

        * ``self._samples``: The parameter study samples. A 2D numpy array in the shape (number of parameter sets,
            number of parameters). If it's possible that the samples may be of mixed type,
            ``numpy.array(..., dtype=object)`` should be used to preserve the original Python types.
        * ``self._set_hashes``: list of parameter set content hashes created by calling
          ``self._create_set_hashes`` after populating the ``self._samples`` parameter study values.
        * ``self._set_names``: Dictionary mapping parameter set hash to parameter set name strings created by
            calling ``self._create_set_names`` after populating ``self._set_hashes``.
        * ``self.parameter_study``: The Xarray Dataset parameter study object, created by calling
          ``self._create_parameter_study()`` after defining ``self._samples``.

        Minimum necessary work example:

        .. code-block::

           # Work unique to the parameter generator schema and set generation
           set_count = 5  # Normally set according to the parameter schema
           parameter_count = len(self._parameter_names)
           self._samples = numpy.zeros((set_count, parameter_count))

           # Work performed by common ABC methods
           super()._generate()
        """
        self._create_set_hashes()
        self._create_set_names()
        self._create_parameter_study()
        if self.previous_parameter_study is not None and self.previous_parameter_study.is_file():
            self._merge_parameter_studies()

    def write(
        self,
        output_file_type: _settings._allowable_output_file_typing | None = None,
        dry_run: bool | None = _settings._default_dry_run,
    ) -> None:
        """Write the parameter study to STDOUT or an output file.

        Writes to STDOUT by default. Requires non-default ``output_file_template`` or ``output_file`` specification to
        write to files.

        If printing to STDOUT, print all parameter sets together. If printing to files, overwrite when contents of
        existing files have changed. If overwrite is specified, overwrite all parameter set files.
        If a dry run is requested print file-content associations for files that would have been written.

        Writes parameter set files in YAML syntax by default. Output formatting is controlled by
        ``output_file_type``.

        .. code-block::

           parameter_1: 1
           parameter_2: a

        :param output_file_type: Output file syntax or type. Options are: 'yaml', 'h5'.
        :param dry_run: Print contents of new parameter study output files to STDOUT and exit

        :raises waves.exceptions.ChoicesError: If an unsupported output file type is requested
        """
        if output_file_type is None:
            output_file_type = self.output_file_type

        self.output_directory.mkdir(parents=True, exist_ok=True)

        if self.write_meta and self.provided_output_file_template:
            self._write_meta()

        if output_file_type == "h5":
            parameter_study_object = self.parameter_study
            parameter_study_iterator = parameter_study_object.groupby(_set_coordinate_key)
            conditional_write_function = self._conditionally_write_dataset
        elif output_file_type == "yaml":
            parameter_study_object = self.parameter_study_to_dict()
            parameter_study_iterator = parameter_study_object.items()
            conditional_write_function = self._conditionally_write_yaml
        else:
            raise ChoicesError(
                f"Unsupported 'output_file_type': '{self.output_file_type}. "
                f"The 'output_file_type' must be one of {_settings._allowable_output_file_types}"
            )
        self._write(
            parameter_study_object,
            parameter_study_iterator,
            conditional_write_function,
            dry_run=dry_run,
        )

    def _scons_write(self, target: list, source: list, env) -> None:  # noqa: ARG002
        """`SCons Python build function`_ wrapper for the parameter generator's write() function.

        Reference: https://scons.org/doc/production/HTML/scons-user/ch17s04.html

        Searches for following keyword arguments in the task construction environment and passes to the write function:

        * ``output_file_type``

        :param target: The target file list of strings
        :param source: The source file list of SCons.Node.FS.File objects
        :param SCons.Script.SConscript.SConsEnvironment env: The builder's SCons construction environment object
        """
        kwargs = {}
        if "output_file_type" in env:
            kwargs.update({"output_file_type": env["output_file_type"]})
        self.write(**kwargs)

    def _write(
        self,
        parameter_study_object,
        parameter_study_iterator,
        conditional_write_function,
        dry_run: bool = _settings._default_dry_run,
    ) -> None:
        """Write parameter study formatted output to STDOUT, separate set files, or a single file.

        Behavior as specified in :meth:`waves.parameter_generators.ParameterGenerator.write`
        """
        # If no output file template is provided, printing to stdout or single file. Prepend set names.
        if not self.provided_output_file_template:
            # If no output file template is provided, printing to stdout or a single file
            output_text = (
                yaml.safe_dump(parameter_study_object)
                if isinstance(parameter_study_object, dict)
                else f"{parameter_study_object}\n"
            )
            if self.output_file and not dry_run:
                conditional_write_function(self.output_file, parameter_study_object)
            elif self.output_file and dry_run:
                sys.stdout.write(f"{self.output_file.resolve()}\n{output_text}")
            else:
                sys.stdout.write(output_text)
        # If output file template is provided, writing to parameter set files
        else:
            for set_file, parameters in parameter_study_iterator:
                set_path = pathlib.Path(set_file)
                text = yaml.safe_dump(parameters) if isinstance(parameters, dict) else f"{parameters}\n"
                if self.overwrite or not set_path.is_file():
                    # If dry run is specified, print the files that would have been written to stdout
                    if dry_run:
                        sys.stdout.write(f"{set_path.resolve()}\n{text}")
                    else:
                        conditional_write_function(set_path, parameters)

    def _conditionally_write_dataset(
        self,
        existing_parameter_study: pathlib.Path,
        parameter_study: xarray.Dataset,
    ) -> None:
        """Write NetCDF file over previous study if the datasets have changed or self.overwrite is True.

        :param existing_parameter_study: A relative or absolute file path to a previously created parameter
            study Xarray Dataset
        :param parameter_study: Parameter study xarray dataset
        """
        write = True
        if not self.overwrite and existing_parameter_study.is_file():
            with xarray.open_dataset(existing_parameter_study, engine="h5netcdf") as existing_dataset:
                if parameter_study.equals(existing_dataset):
                    write = False
        if write:
            existing_parameter_study.parent.mkdir(parents=True, exist_ok=True)
            parameter_study.to_netcdf(path=existing_parameter_study, mode="w", format="NETCDF4", engine="h5netcdf")

    def _conditionally_write_yaml(
        self,
        output_file: str | pathlib.Path,
        parameter_dictionary: dict,
    ) -> None:
        """Write YAML file over previous study if the datasets have changed or self.overwrite is True.

        :param output_file: A relative or absolute file path to the output YAML file
        :param parameter_dictionary: dictionary containing parameter set data
        """
        write = True
        if not self.overwrite and pathlib.Path(output_file).is_file():
            # FIXME: simplify class API/attributes type handling to avoid the explict type cast
            with pathlib.Path(output_file).open(mode="r") as existing_file:
                existing_yaml_object = yaml.safe_load(existing_file)
                if existing_yaml_object == parameter_dictionary:
                    write = False
        if write:
            # FIXME: simplify class API/attributes type handling to avoid the explict type cast
            with pathlib.Path(output_file).open(mode="w") as outfile:
                outfile.write(yaml.dump(parameter_dictionary))

    def _write_meta(self) -> None:
        """Write the parameter study meta data file.

        The parameter study meta file is always overwritten. It should *NOT* be used to determine if the parameter study
        target or dependee is out-of-date. Parameter study file paths are written as absolute paths.
        """
        set_files = [pathlib.Path(set_name) for set_name in self.parameter_study.coords[_set_coordinate_key].values]
        # Always overwrite the meta data file to ensure that *all* parameter file names are included.
        with self.parameter_study_meta_file.open(mode="w") as meta_file:
            if self.output_file:
                meta_file.write(f"{self.output_file.resolve()}\n")
            else:
                for set_file in set_files:
                    meta_file.write(f"{set_file.resolve()}\n")

    def _create_set_hashes(self) -> None:
        """Construct unique, repeatable parameter set content hashes from ``self._samples``.

        Creates an md5 hash from the concatenated string representation of parameter ``name:value`` associations.

        requires:

        * ``self._samples``: The parameter study samples. Rows are sets. Columns are parameters.
        * ``self._parameter_names``: parameter names used as columns of parameter study

        creates attribute:

        * ``self._set_hashes``: parameter set content hashes identifying rows of parameter study
        """
        self._set_hashes = _calculate_set_hashes(self._parameter_names, self._samples)

    def _create_set_names(self) -> None:
        """Construct parameter set names from the set name template and number of parameter sets in ``self._samples``.

        Creates the class attribute ``self._set_names`` required to populate the ``_generate()`` method's
        parameter study Xarray dataset object.

        requires:

        * ``self._set_hashes``: parameter set content hashes identifying rows of parameter study
        * ``self.set_name_template``: Parameter set name template. Overridden by ``output_file_template``, if provided

        creates attribute:

        * ``self._set_names``: Dictionary mapping parameter set hash to parameter set name
        """
        self._set_names = _create_set_names(self._set_hashes, self.set_name_template)

    def _create_set_names_array(self) -> xarray.DataArray:
        """Create an Xarray DataArray with the parameter set names using parameter set hashes as the coordinate.

        :return: set_names_array
        """
        return xarray.DataArray(
            list(self._set_names.values()),
            coords=[list(self._set_names.keys())],
            dims=[_hash_coordinate_key],
            name=_set_coordinate_key,
        )

    def _merge_set_names_array(self) -> None:
        """Merge the parameter set names array into the parameter study dataset as a non-index coordinate."""
        set_names_array = self._create_set_names_array()
        self.parameter_study = xarray.merge(
            [self.parameter_study.reset_coords(), set_names_array], join="outer", compat="no_conflicts"
        ).set_coords(_set_coordinate_key)

    def _create_parameter_study(self) -> None:
        """Create the standard structure for the parameter study dataset.

        requires:

        * ``self._set_hashes``: parameter set content hashes identifying rows of parameter study
        * ``self._parameter_names``: parameter names used as columns of parameter study
        * ``self._samples``: The parameter study samples. Rows are sets. Columns are parameters.

        creates attribute:

        * ``self.parameter_study``
        """
        sample_arrays = [
            xarray.DataArray(
                _coerce_values(list(values), name),
                name=name,
                dims=[_hash_coordinate_key],
                coords={_hash_coordinate_key: self._set_hashes},
            )
            for name, values in zip(self._parameter_names, self._samples.T, strict=True)
        ]
        self.parameter_study = xarray.merge(sample_arrays, join="outer", compat="no_conflicts")
        self._merge_set_names_array()
        self.parameter_study = self.parameter_study.swap_dims({_hash_coordinate_key: _set_coordinate_key})

    def _parameter_study_to_numpy(self) -> numpy.ndarray:
        """Return the parameter study data as a 2D numpy array.

        :return: data
        """
        return _parameter_study_to_numpy(self.parameter_study)

    def parameter_study_to_dict(self) -> dict[str, dict[str, typing.Any]]:
        """Return parameter study as a dictionary.

        Used for iterating on parameter sets in an SCons workflow with parameter substitution dictionaries, e.g.

        .. code-block::

           >>> for set_name, parameters in parameter_generator.parameter_study_to_dict().items():
           ...     print(f"{set_name}: {parameters}")
           ...
           parameter_set0: {'parameter_1': 1, 'parameter_2': 'a'}
           parameter_set1: {'parameter_1': 1, 'parameter_2': 'b'}
           parameter_set2: {'parameter_1': 2, 'parameter_2': 'a'}
           parameter_set3: {'parameter_1': 2, 'parameter_2': 'b'}

        :return: parameter study sets and samples as a dictionary: {set_name: {parameter: value}, ...}
        """
        parameter_study_dictionary = {}
        for set_name, parameters in self.parameter_study.groupby(_set_coordinate_key):
            parameter_dict = {key: array.values.item() for key, array in parameters.items()}
            parameter_study_dictionary[str(set_name)] = parameter_dict
        return parameter_study_dictionary

    def _merge_parameter_studies(self) -> None:
        """Merge the current parameter study into a previous parameter study.

        When merging across identical parameter spaces, preserves the previous parameter study set name to set
        contents associations by dropping the new studies' set names during merge. If the parameter spaces are unique
        across studies, this method will use ``_propagate_parameter_space()`` to resolve the parameter spaces and break
        the set name to set contents associations of the previous study.

        Resets attributes:

        * ``self.parameter_study``
        * ``self._samples``
        * ``self._set_hashes``
        * ``self._set_names``

        :raises RuntimeError: If the ``self.previous_parameter_study`` attribute is None
        """
        if self.previous_parameter_study is None:
            raise RuntimeError("Called without a previous parameter study")

        previous_parameter_study = _open_parameter_study(self.previous_parameter_study)
        self.parameter_study = _merge_parameter_studies(
            [previous_parameter_study, self.parameter_study], self.set_name_template
        )
        self.parameter_study = self.parameter_study.swap_dims({_set_coordinate_key: _hash_coordinate_key})
        previous_parameter_study.close()

        # Recover parameter study numpy array(s) to match merged study
        self._samples = self._parameter_study_to_numpy()

        # Recalculate attributes with lengths matching the number of parameter sets
        self._set_hashes = list(self.parameter_study.coords[_hash_coordinate_key].values)
        self._set_names = self.parameter_study[_set_coordinate_key].to_series().to_dict()
        self.parameter_study = self.parameter_study.swap_dims({_hash_coordinate_key: _set_coordinate_key})


class _ScipyGenerator(ParameterGenerator, ABC):
    def _validate(self) -> None:
        """Validate the parameter distribution schema. Executed by class initiation.

        .. code-block::

           parameter_schema = {
               'num_simulations': 4,  # Required key. Value must be an integer.
               'parameter_1': {
                   'distribution': 'norm',  # Required key. Value must be a valid scipy.stats
                   'loc': 50,               # distribution name.
                   'scale': 1
               },
               'parameter_2': {
                   'distribution': 'skewnorm',
                   'a': 4,
                   'loc': 30,
                   'scale': 2
               }
           }

        :raises waves.exceptions.SchemaValidationError:

            * Parameter schema is not a dictionary
            * Parameter schema ``num_simulations`` key is not an integer
            * Parameter definition distribution value is not a valid Python identifier
            * Parameter definition key(s) is not a valid Python identifier
            * Parameter schema does not have a ``num_simulations`` key
            * Parameter definition does not contain a ``distribution`` key
        """
        if not isinstance(self.parameter_schema, dict):
            raise SchemaValidationError("parameter_schema must be a dictionary")
        # TODO: Settle on an input file schema and validation library
        if "num_simulations" not in self.parameter_schema:
            raise SchemaValidationError("Parameter schema is missing the required 'num_simulations' key")
        elif not isinstance(self.parameter_schema["num_simulations"], int):
            raise SchemaValidationError("Parameter schema 'num_simulations' must be an integer.")
        self._create_parameter_names()
        for name in self._parameter_names:
            parameter_keys = self.parameter_schema[name].keys()
            parameter_definition = self.parameter_schema[name]
            if "distribution" not in parameter_keys:
                raise SchemaValidationError(f"Parameter '{name}' does not contain the required 'distribution' key")
            elif (
                not isinstance(parameter_definition["distribution"], str)
                or not parameter_definition["distribution"].isidentifier()
            ):
                raise SchemaValidationError(
                    f"Parameter '{name}' distribution '{parameter_definition['distribution']}' "
                    "is not a valid Python identifier"
                )
            else:
                for key in parameter_keys:
                    if not isinstance(key, str) or not key.isidentifier():
                        raise SchemaValidationError(
                            f"Parameter '{name}' keyword argument '{key}' is not a valid Python identifier"
                        )
        # TODO: Raise an exception if the current parameter distributions don't match the previous_parameter_study
        self.parameter_distributions = self._generate_parameter_distributions()

    def _generate(self, **kwargs) -> None:
        set_count = self.parameter_schema["num_simulations"]
        parameter_count = len(self._parameter_names)
        override_kwargs = {"d": parameter_count}
        if kwargs:
            kwargs.update(override_kwargs)
        else:
            kwargs = override_kwargs
        sampler = getattr(scipy.stats.qmc, self.sampler_class)(**kwargs)
        self._generate_distribution_samples(sampler, set_count, parameter_count)
        super()._generate()

    def _generate_parameter_distributions(self) -> dict:
        """Return dictionary containing the {parameter name: scipy.stats distribution} defined by the parameter schema.

        :return: parameter_distributions
        """
        parameter_dictionary = copy.deepcopy({key: self.parameter_schema[key] for key in self._parameter_names})
        parameter_distributions = {}
        for parameter, attributes in parameter_dictionary.items():
            distribution_name = attributes.pop("distribution")
            parameter_distributions[parameter] = getattr(scipy.stats, distribution_name)(**attributes)
        return parameter_distributions

    def _generate_distribution_samples(self, sampler, set_count, parameter_count) -> None:
        """Create parameter distribution samples.

        Requires attibrutes:

        * ``self.parameter_distributions``: dictionary containing the {parameter name: scipy.stats distribution} defined
          by the parameter schema. Set by
          :meth:`waves.parameter_generators._ScipyGenerator._generate_parameter_distributions`.

        Sets attribute(s):

        * ``self._samples``: The parameter study samples. A 2D numpy array in the shape (number of parameter sets,
            number of parameters).
        """
        self._samples = numpy.zeros((set_count, parameter_count))
        quantiles = sampler.random(set_count)
        for i, distribution in enumerate(self.parameter_distributions.values()):
            self._samples[:, i] = distribution.ppf(quantiles[:, i])

    def _create_parameter_names(self) -> None:
        """Construct the parameter names from a distribution parameter schema."""
        self._parameter_names = [key for key in self.parameter_schema if key != "num_simulations"]


class CartesianProduct(ParameterGenerator):
    """Builds a cartesian product parameter study.

    Parameters must be scalar valued integers, floats, strings, or booleans

    :param parameter_schema: The YAML loaded parameter study schema dictionary - ``{parameter_name: schema value}``
        CartesianProduct expects "schema value" to be an iterable. For example, when read from a YAML file "schema
        value" will be a Python list. Each parameter's values must have a consistent data type, but data type may vary
        between parameters.
    :param output_file_template: Output file name template for multiple file output of the parameter study. Required if
        parameter sets will be written to files instead of printed to STDOUT. May contain pathseps for an absolute or
        relative path template. May contain the ``@number`` set number placeholder in the file basename but not in the
        path. If the placeholder is not found it will be appended to the template string. Output files are overwritten
        if the content of the file has changed or if ``overwrite`` is True. ``output_file_template`` and ``output_file``
        are mutually exclusive.
    :param output_file: Output file name for single file output of the parameter study. Required if parameter sets will
        be written to a file instead of printed to STDOUT. May contain pathseps for an absolute or relative path.
        Output file is overwritten if the content of the file has changed or if ``overwrite`` is True. ``output_file``
        and ``output_file_template`` are mutually exclusive.
    :param output_file_type: Output file syntax or type. Options are: 'yaml', 'h5'.
    :param set_name_template: Parameter set name template. Overridden by ``output_file_template``, if provided.
    :param previous_parameter_study: A relative or absolute file path to a previously created parameter
        study Xarray Dataset. If a previous parameter study exists, it is merged into the current study upon generation.
        Set name to content associations of the previous study are preserved when the parameter spaces between the
        previous and current study are identical. If the parameter spaces are unique, the current study will propagate
        the parameter spaces to resolve them. This will break set name to content associations of the previous study.
    :param require_previous_parameter_study: Raise a ``RuntimeError`` if the previous parameter study file is missing.
    :param overwrite: Overwrite existing output files
    :param write_meta: Write a meta file named "parameter_study_meta.txt" containing the parameter set file names.
        Useful for command line execution with build systems that require an explicit file list for target creation.

    :var self.parameter_study: The final parameter study XArray Dataset object

    :raises waves.exceptions.MutuallyExclusiveError: If the mutually exclusive output file template and output file
        options are both specified
    :raises waves.exceptions.APIError: If an unknown output file type is requested
    :raises RuntimeError: If a previous parameter study file is specified and missing, and
        ``require_previous_parameter_study`` is ``True``
    :raises waves.exceptions.SchemaValidationError:

        * Parameter schema is not a dictionary
        * Parameter key is not a supported iterable: set, tuple, list

    Example:

    .. code-block::

       >>> import waves
       >>> parameter_schema = {
       ...     'parameter_1': [1, 2],
       ...     'parameter_2': ['a', 'b']
       ... }
       >>> parameter_generator = waves.parameter_generators.CartesianProduct(parameter_schema)
       >>> print(parameter_generator.parameter_study)
       <xarray.Dataset>
       Dimensions:       (set_hash: 4)
       Coordinates:
           set_hash      (set_hash) <U32 'de3cb3eaecb767ff63973820b2...
         * set_name      (set_hash) <U14 'parameter_set0' ... 'param...
       Data variables:
           parameter_1   (set_hash) object 1 1 2 2
           parameter_2   (set_hash) object 'a' 'b' 'a' 'b'

    """

    def _validate(self) -> None:
        """Validate the Cartesian Product parameter schema. Executed by class initiation."""
        if not isinstance(self.parameter_schema, dict):
            raise SchemaValidationError("parameter_schema must be a dictionary")
        # TODO: Settle on an input file schema and validation library
        self._parameter_names = list(self.parameter_schema.keys())
        # List, sets, and tuples are the supported PyYAML iterables that will support expected behavior
        for name in self._parameter_names:
            if not isinstance(self.parameter_schema[name], list | set | tuple):
                raise SchemaValidationError(f"Parameter '{name}' is not one of list, set, or tuple")

    def _generate(self, **kwargs) -> None:  # noqa: ARG002
        """Generate the Cartesian Product parameter sets."""
        self._samples = numpy.array(list(itertools.product(*self.parameter_schema.values())), dtype=object)
        super()._generate()


class LatinHypercube(_ScipyGenerator):
    """Builds a Latin-Hypercube parameter study from the `scipy Latin Hypercube`_ class.

    .. warning::

       The merged parameter study feature does *not* check for consistent parameter distributions. Changing the
       parameter definitions and merging with a previous parameter study will result in incorrect relationships between
       parameter schema and the parameter study samples.

    :param parameter_schema: The YAML loaded parameter study schema dictionary - ``{parameter_name: schema value}``
        LatinHypercube expects "schema value" to be a dictionary with a strict structure and several required keys.
        Validated on class instantiation.
    :param output_file_template: Output file name template for multiple file output of the parameter study. Required if
        parameter sets will be written to files instead of printed to STDOUT. May contain pathseps for an absolute or
        relative path template. May contain the ``@number`` set number placeholder in the file basename but not in the
        path. If the placeholder is not found it will be appended to the template string. Output files are overwritten
        if the content of the file has changed or if ``overwrite`` is True. ``output_file_template`` and ``output_file``
        are mutually exclusive.
    :param output_file: Output file name for single file output of the parameter study. Required if parameter sets will
        be written to a file instead of printed to STDOUT. May contain pathseps for an absolute or relative path.
        Output file is overwritten if the content of the file has changed or if ``overwrite`` is True. ``output_file``
        and ``output_file_template`` are mutually exclusive.
    :param output_file_type: Output file syntax or type. Options are: 'yaml', 'h5'.
    :param set_name_template: Parameter set name template. Overridden by ``output_file_template``, if provided.
    :param previous_parameter_study: A relative or absolute file path to a previously created parameter
        study Xarray Dataset. If a previous parameter study exists, it is merged into the current study upon generation.
        Set name to content associations of the previous study are preserved when the parameter spaces between the
        previous and current study are identical. If the parameter spaces are unique, the current study will propagate
        the parameter spaces to resolve them. This will break set name to content associations of the previous study.
    :param require_previous_parameter_study: Raise a ``RuntimeError`` if the previous parameter study file is missing.
    :param overwrite: Overwrite existing output files
    :param write_meta: Write a meta file named "parameter_study_meta.txt" containing the parameter set file names.
        Useful for command line execution with build systems that require an explicit file list for target creation.
    :param kwargs: Any additional keyword arguments are passed through to the sampler method

    :var self.parameter_distributions: A dictionary mapping parameter names to the `scipy.stats`_ distribution
    :var self.parameter_study: The final parameter study XArray Dataset object

    :raises waves.exceptions.MutuallyExclusiveError: If the mutually exclusive output file template and output file
        options are both specified
    :raises waves.exceptions.APIError: If an unknown output file type is requested
    :raises RuntimeError: If a previous parameter study file is specified and missing, and
        ``require_previous_parameter_study`` is ``True``

    To produce consistent Latin Hypercubes on repeat instantiations, the ``**kwargs`` must include ``{'seed': <int>}``.
    See the `scipy Latin Hypercube`_ ``scipy.stats.qmc.LatinHypercube`` class documentation for details The ``d``
    keyword argument is internally managed and will be overwritten to match the number of parameters defined in the
    parameter schema.

    Example:

    .. code-block::

       >>> import waves
       >>> parameter_schema = {
       ...     'num_simulations': 4,  # Required key. Value must be an integer.
       ...     'parameter_1': {
       ...         'distribution': 'norm',  # Required key. Value must be a valid scipy.stats
       ...         'loc': 50,               # distribution name.
       ...         'scale': 1
       ...     },
       ...     'parameter_2': {
       ...         'distribution': 'skewnorm',
       ...         'a': 4,
       ...         'loc': 30,
       ...         'scale': 2
       ...     }
       ... }
       >>> parameter_generator = waves.parameter_generators.LatinHypercube(parameter_schema)
       >>> print(parameter_generator.parameter_study)
       <xarray.Dataset>
       Dimensions:       (set_hash: 4)
       Coordinates:
           set_hash      (set_hash) <U32 '1e8219dae27faa5388328e225a...
         * set_name      (set_hash) <U14 'parameter_set0' ... 'param...
       Data variables:
           parameter_1   (set_hash) float64 0.125 ... 51.15
           parameter_2   (set_hash) float64 0.625 ... 30.97

    """

    def __init__(self, *args, **kwargs) -> None:
        self.sampler_class = "LatinHypercube"
        super().__init__(*args, **kwargs)

    def _generate(self, **kwargs) -> None:
        """Generate the Latin Hypercube parameter sets."""
        super()._generate(**kwargs)


class OneAtATime(ParameterGenerator):
    """Build a parameter study with single-value changes from a nominal parameter set.

    The nominal parameter set is created from the first value of every parameter iterable.

    Parameters must be scalar valued integers, floats, strings, or booleans

    The nominal parameter set will always be the first parameter set, e.g. ``parameter_set0`` for the default
    ``set_name_template``.

    :param parameter_schema: The YAML loaded parameter study schema dictionary - ``{parameter_name: schema value}``
        OneAtATime expects "schema value" to be an ordered iterable. For example, when read from a YAML file "schema
        value" will be a Python list. Each parameter's values must have a consistent data type, but data type may vary
        between parameters.
    :param output_file_template: Output file name template for multiple file output of the parameter study. Required if
        parameter sets will be written to files instead of printed to STDOUT. May contain pathseps for an absolute or
        relative path template. May contain the ``@number`` set number placeholder in the file basename but not in the
        path. If the placeholder is not found it will be appended to the template string. Output files are overwritten
        if the content of the file has changed or if ``overwrite`` is True. ``output_file_template`` and ``output_file``
        are mutually exclusive.
    :param output_file: Output file name for single file output of the parameter study. Required if parameter sets will
        be written to a file instead of printed to STDOUT. May contain pathseps for an absolute or relative path.
        Output file is overwritten if the content of the file has changed or if ``overwrite`` is True. ``output_file``
        and ``output_file_template`` are mutually exclusive.
    :param output_file_type: Output file syntax or type. Options are: 'yaml', 'h5'.
    :param set_name_template: Parameter set name template. Overridden by ``output_file_template``, if provided.
    :param previous_parameter_study: A relative or absolute file path to a previously created parameter
        study Xarray Dataset. If a previous parameter study exists, it is merged into the current study upon generation.
        Set name to content associations of the previous study are preserved when the parameter spaces between the
        previous and current study are identical. If the parameter spaces are unique, the current study will propagate
        the parameter spaces to resolve them. This will break set name to content associations of the previous study.
    :param require_previous_parameter_study: Raise a ``RuntimeError`` if the previous parameter study file is missing.
    :param overwrite: Overwrite existing output files
    :param write_meta: Write a meta file named "parameter_study_meta.txt" containing the parameter set file names.
        Useful for command line execution with build systems that require an explicit file list for target creation.

    :var self.parameter_study: The final parameter study XArray Dataset object

    :raises waves.exceptions.MutuallyExclusiveError: If the mutually exclusive output file template and output file
        options are both specified
    :raises waves.exceptions.APIError: If an unknown output file type is requested
    :raises RuntimeError: If a previous parameter study file is specified and missing, and
        ``require_previous_parameter_study`` is ``True``
    :raises waves.exceptions.SchemaValidationError:

        * Parameter schema is not a dictionary
        * Parameter key is not a supported iterable: tuple, list
        * Parameter key is empty

    Example:

    .. code-block::

       >>> import waves
       >>> parameter_schema = {
       ...     'parameter_1': [1.0],
       ...     'parameter_2': ['a', 'b'],
       ...     'parameter_3': [5, 3, 7]
       ... }
       >>> parameter_generator = waves.parameter_generators.OneAtATime(parameter_schema)
       >>> print(parameter_generator.parameter_study)
       <xarray.Dataset>
       Dimensions:         (set_name: 4)
       Coordinates:
           set_hash        (set_name) <U32 '375a9b0b7c00d01bced92d9c5a6d302c' ....
         * set_name        (set_name) <U14 'parameter_set0' ... 'parameter_set3'
           parameter_sets  (set_name) <U14 'parameter_set0' ... 'parameter_set3'
       Data variables:
           parameter_1     (set_name) float64 32B 1.0 1.0 1.0 1.0
           parameter_2     (set_name) <U1 16B 'a' 'b' 'a' 'a'
           parameter_3     (set_name) int64 32B 5 5 3 7

    """

    def _validate(self) -> None:
        """Validate the One-at-a-Time parameter schema. Executed by class initiation."""
        if not isinstance(self.parameter_schema, dict):
            raise SchemaValidationError("parameter_schema must be a dictionary")
        self._parameter_names = list(self.parameter_schema.keys())
        # List and tuples are the supported PyYAML ordered iterables that will support expected behavior
        for name in self._parameter_names:
            if not isinstance(self.parameter_schema[name], list | tuple):
                raise SchemaValidationError(f"Parameter '{name}' is not a list or tuple")
            if len(self.parameter_schema[name]) < 1:
                raise SchemaValidationError(f"Parameter '{name}' must have at least one value")

    def _generate(self, **kwargs) -> None:  # noqa: ARG002
        """Generate the parameter sets from the user provided parameter values."""
        # Count how many total sets will be generated (= nominal set + number of off-nominal values)
        set_count = 1 + numpy.sum([len(self.parameter_schema[name]) - 1 for name in self._parameter_names])
        # Generate the nominal set, assuming that the first entry of each parameter is the nominal parameter
        nominal_set = numpy.array([[self.parameter_schema[name][0] for name in self._parameter_names]], dtype=object)
        # Generate the off-nominal sets, assuming that the first entry of each parameter is the nominal parameter
        all_sets = numpy.repeat([nominal_set[0]], set_count, axis=0)
        parameter_set_index = 1  # Start at 1 since we don't change the nominal set
        for parameter_name_index, name in enumerate(self._parameter_names):
            if len(self.parameter_schema[name]) > 1:
                for value in self.parameter_schema[name][1:]:  # Skip nominal value
                    all_sets[parameter_set_index][parameter_name_index] = value
                    parameter_set_index += 1
        # Combine the studies, preserving the nominal set as first set, e.g. "parameter_set0" by default.
        # This is not possible with super()._generate()
        nominal_study = CustomStudy(
            {"parameter_samples": nominal_set, "parameter_names": self._parameter_names},
            set_name_template=self.set_name_template.template,
        ).parameter_study
        off_nominal_study = CustomStudy(
            {"parameter_samples": all_sets, "parameter_names": self._parameter_names},
            set_name_template=self.set_name_template.template,
        ).parameter_study
        self.parameter_study = _merge_parameter_studies([nominal_study, off_nominal_study], self.set_name_template)
        self.parameter_study = self.parameter_study.sortby(_set_coordinate_key)
        # Do work normally performed by super()._generate(). Must re-calculate semi-private variables
        self.parameter_study = self.parameter_study.swap_dims({_set_coordinate_key: _hash_coordinate_key})
        self._samples = self._parameter_study_to_numpy()
        self._set_hashes = list(self.parameter_study.coords[_hash_coordinate_key].values)
        self._set_names = self.parameter_study[_set_coordinate_key].to_series().to_dict()
        self.parameter_study = self.parameter_study.swap_dims({_hash_coordinate_key: _set_coordinate_key})
        if self.previous_parameter_study is not None and self.previous_parameter_study.is_file():
            self._merge_parameter_studies()


class CustomStudy(ParameterGenerator):
    """Builds a custom parameter study from user-specified values.

    Parameters must be scalar valued integers, floats, strings, or booleans

    :param parameter_schema: Dictionary with two keys: ``parameter_samples`` and ``parameter_names``.
        Parameter samples in the form of a 2D array with shape M x N, where M is the number of parameter sets and N is
        the number of parameters. Parameter names in the form of a 1D array with length N. When creating a
        `parameter_samples` array with mixed type (e.g. string and floats) use `dtype=object` to preserve the mixed
        types and avoid casting all values to a common type (e.g. all your floats will become strings). Each parameter's
        values must have a consistent data type, but data type may vary between parameters.
    :param output_file_template: Output file name template for multiple file output of the parameter study. Required if
        parameter sets will be written to files instead of printed to STDOUT. May contain pathseps for an absolute or
        relative path template. May contain the ``@number`` set number placeholder in the file basename but not in the
        path. If the placeholder is not found it will be appended to the template string. Output files are overwritten
        if the content of the file has changed or if ``overwrite`` is True. ``output_file_template`` and ``output_file``
        are mutually exclusive.
    :param output_file: Output file name for single file output of the parameter study. Required if parameter sets will
        be written to a file instead of printed to STDOUT. May contain pathseps for an absolute or relative path.
        Output file is overwritten if the content of the file has changed or if ``overwrite`` is True. ``output_file``
        and ``output_file_template`` are mutually exclusive.
    :param output_file_type: Output file syntax or type. Options are: 'yaml', 'h5'.
    :param set_name_template: Parameter set name template. Overridden by ``output_file_template``, if provided.
    :param previous_parameter_study: A relative or absolute file path to a previously created parameter
        study Xarray Dataset. If a previous parameter study exists, it is merged into the current study upon generation.
        Set name to content associations of the previous study are preserved when the parameter spaces between the
        previous and current study are identical. If the parameter spaces are unique, the current study will propagate
        the parameter spaces to resolve them. This will break set name to content associations of the previous study.
    :param require_previous_parameter_study: Raise a ``RuntimeError`` if the previous parameter study file is missing.
    :param overwrite: Overwrite existing output files
    :param write_meta: Write a meta file named "parameter_study_meta.txt" containing the parameter set file names.
        Useful for command line execution with build systems that require an explicit file list for target creation.

    :var self.parameter_study: The final parameter study XArray Dataset object

    :raises waves.exceptions.MutuallyExclusiveError: If the mutually exclusive output file template and output file
        options are both specified
    :raises waves.exceptions.APIError: If an unknown output file type is requested
    :raises RuntimeError: If a previous parameter study file is specified and missing, and
        ``require_previous_parameter_study`` is ``True``
    :raises waves.exceptions.SchemaValidationError:

        * Parameter schema is not a dictionary
        * Parameter schema does not contain the ``parameter_names`` key
        * Parameter schema does not contain the ``parameter_samples`` key
        * The ``parameter_samples`` value is an improperly shaped array

    Example:

    .. code-block::

       >>> import waves
       >>> import numpy
       >>> parameter_schema = dict(
       ...     parameter_samples = numpy.array([[1.0, 'a', 5], [2.0, 'b', 6]], dtype=object),
       ...     parameter_names = numpy.array(['height', 'prefix', 'index']))
       >>> parameter_generator = waves.parameter_generators.CustomStudy(parameter_schema)
       >>> print(parameter_generator.parameter_study)
       <xarray.Dataset>
       Dimensions:       (set_hash: 2)
       Coordinates:
           set_hash      (set_hash) <U32 '50ba1a2716e42f8c4fcc34a90a...
         * set_name      (set_hash) <U14 'parameter_set0' 'parameter...
       Data variables:
           height        (set_hash) object 1.0 2.0
           prefix        (set_hash) object 'a' 'b'
           index         (set_hash) object 5 6

    """

    def _validate(self) -> None:
        """Validate the Custom Study parameter samples and names. Executed by class initiation."""
        if not isinstance(self.parameter_schema, dict):
            raise SchemaValidationError("parameter_schema must be a dictionary")
        try:
            self._parameter_names = self.parameter_schema["parameter_names"]
        except KeyError as err:
            raise SchemaValidationError("parameter_schema must contain the key: parameter_names") from err
        if "parameter_samples" not in self.parameter_schema:
            raise SchemaValidationError("parameter_schema must contain the key: parameter_samples")
        # Always convert to numpy array for shape check and _generate()
        else:
            self.parameter_schema["parameter_samples"] = numpy.array(
                self.parameter_schema["parameter_samples"], dtype=object
            )
        if (
            self.parameter_schema["parameter_samples"].ndim != 2
            or len(self._parameter_names) != self.parameter_schema["parameter_samples"].shape[1]
        ):
            raise SchemaValidationError(
                "The parameter samples must be an array of shape MxN, where N is the number of parameters."
            )
        return

    def _generate(self, **kwargs) -> None:  # noqa: ARG002
        """Generate the parameter study dataset from the user provided parameter array."""
        # Converted to numpy array by _validate. Simply assign to correct attribute
        self._samples = self.parameter_schema["parameter_samples"]
        super()._generate()


class SobolSequence(_ScipyGenerator):
    """Builds a Sobol sequence parameter study from the `scipy Sobol`_ class ``random`` method.

    .. warning::

       The merged parameter study feature does *not* check for consistent parameter distributions. Changing the
       parameter definitions and merging with a previous parameter study will result in incorrect relationships between
       parameter schema and the parameter study samples.

    :param parameter_schema: The YAML loaded parameter study schema dictionary - ``{parameter_name: schema value}``
        SobolSequence expects "schema value" to be a dictionary with a strict structure and several required keys.
        Validated on class instantiation.
    :param output_file_template: Output file name template for multiple file output of the parameter study. Required if
        parameter sets will be written to files instead of printed to STDOUT. May contain pathseps for an absolute or
        relative path template. May contain the ``@number`` set number placeholder in the file basename but not in the
        path. If the placeholder is not found it will be appended to the template string. Output files are overwritten
        if the content of the file has changed or if ``overwrite`` is True. ``output_file_template`` and ``output_file``
        are mutually exclusive.
    :param output_file: Output file name for single file output of the parameter study. Required if parameter sets will
        be written to a file instead of printed to STDOUT. May contain pathseps for an absolute or relative path.
        Output file is overwritten if the content of the file has changed or if ``overwrite`` is True. ``output_file``
        and ``output_file_template`` are mutually exclusive.
    :param output_file_type: Output file syntax or type. Options are: 'yaml', 'h5'.
    :param set_name_template: Parameter set name template. Overridden by ``output_file_template``, if provided.
    :param previous_parameter_study: A relative or absolute file path to a previously created parameter
        study Xarray Dataset. If a previous parameter study exists, it is merged into the current study upon generation.
        Set name to content associations of the previous study are preserved when the parameter spaces between the
        previous and current study are identical. If the parameter spaces are unique, the current study will propagate
        the parameter spaces to resolve them. This will break set name to content associations of the previous study.
    :param overwrite: Overwrite existing output files
    :param write_meta: Write a meta file named "parameter_study_meta.txt" containing the parameter set file names.
        Useful for command line execution with build systems that require an explicit file list for target creation.
    :param kwargs: Any additional keyword arguments are passed through to the sampler method

    :var self.parameter_distributions: A dictionary mapping parameter names to the ``scipy.stats`` distribution
    :var self.parameter_study: The final parameter study XArray Dataset object

    :raises waves.exceptions.MutuallyExclusiveError: If the mutually exclusive output file template and output file
        options are both specified
    :raises waves.exceptions.APIError: If an unknown output file type is requested
    :raises RuntimeError: If a previous parameter study file is specified and missing, and
        ``require_previous_parameter_study`` is ``True``

    To produce consistent Sobol sequences on repeat instantiations, the ``**kwargs`` must include either
    ``scramble=False`` or ``seed=<int>``. See the `scipy Sobol`_ ``scipy.stats.qmc.Sobol`` class documentation for
    details.  The ``d`` keyword argument is internally managed and will be overwritten to match the number of parameters
    defined in the parameter schema.

    Example:

    .. code-block::

       >>> import waves
       >>> parameter_schema = {
       ...     'num_simulations': 4,  # Required key. Value must be an integer.
       ...     'parameter_1': {
       ...         'distribution': 'uniform',  # Required key. Value must be a valid scipy.stats
       ...         'loc': 0,                   # distribution name.
       ...         'scale': 10
       ...     },
       ...     'parameter_2': {
       ...         'distribution': 'uniform',
       ...         'loc': 2,
       ...         'scale': 3
       ...     }
       ... }
       >>> parameter_generator = waves.parameter_generators.SobolSequence(parameter_schema)
       >>> print(parameter_generator.parameter_study)
       <xarray.Dataset>
       Dimensions:       (set_name: 4)
       Coordinates:
           set_hash      (set_name) <U32 'c1fa74da12c0991379d1df6541c421...
         * set_name      (set_name) <U14 'parameter_set0' ... 'parameter...
       Data variables:
           parameter_1   (set_name) float64 0.0 0.5 ... 7.5 2.5
           parameter_2   (set_name) float64 0.0 0.5 ... 4.25

    """

    def __init__(self, *args, **kwargs) -> None:
        self.sampler_class = "Sobol"
        super().__init__(*args, **kwargs)

    def _generate(self, **kwargs) -> None:
        """Generate the parameter study dataset from the user provided parameter array."""
        super()._generate(**kwargs)


class ScipySampler(_ScipyGenerator):
    """Builds a scipy sampler parameter study from a `scipy.stats.qmc`_ ``sampler_class``.

    Samplers must use the ``d`` parameter space dimension keyword argument. The following samplers are tested for
    parameter study shape and merge behavior:

    * Sobol
    * Halton
    * LatinHypercube
    * PoissonDisk

    .. warning::

       The merged parameter study feature does *not* check for consistent parameter distributions. Changing the
       parameter definitions and merging with a previous parameter study will result in incorrect relationships between
       parameter schema and the parameter study samples.

    :param sampler_class: The `scipy.stats.qmc`_ sampler class name. Case sensitive.
    :param parameter_schema: The YAML loaded parameter study schema dictionary - ``{parameter_name: schema value}``
        ScipySampler expects "schema value" to be a dictionary with a strict structure and several required keys.
        Validated on class instantiation.
    :param output_file_template: Output file name template for multiple file output of the parameter study. Required if
        parameter sets will be written to files instead of printed to STDOUT. May contain pathseps for an absolute or
        relative path template. May contain the ``@number`` set number placeholder in the file basename but not in the
        path. If the placeholder is not found it will be appended to the template string. Output files are overwritten
        if the content of the file has changed or if ``overwrite`` is True. ``output_file_template`` and ``output_file``
        are mutually exclusive.
    :param output_file: Output file name for single file output of the parameter study. Required if parameter sets will
        be written to a file instead of printed to STDOUT. May contain pathseps for an absolute or relative path.
        Output file is overwritten if the content of the file has changed or if ``overwrite`` is True. ``output_file``
        and ``output_file_template`` are mutually exclusive.
    :param output_file_type: Output file syntax or type. Options are: 'yaml', 'h5'.
    :param set_name_template: Parameter set name template. Overridden by ``output_file_template``, if provided.
    :param previous_parameter_study: A relative or absolute file path to a previously created parameter
        study Xarray Dataset. If a previous parameter study exists, it is merged into the current study upon generation.
        Set name to content associations of the previous study are preserved when the parameter spaces between the
        previous and current study are identical. If the parameter spaces are unique, the current study will propagate
        the parameter spaces to resolve them. This will break set name to content associations of the previous study.
    :param overwrite: Overwrite existing output files
    :param write_meta: Write a meta file named "parameter_study_meta.txt" containing the parameter set file names.
        Useful for command line execution with build systems that require an explicit file list for target creation.
    :param kwargs: Any additional keyword arguments are passed through to the sampler method

    :var self.parameter_distributions: A dictionary mapping parameter names to the ``scipy.stats`` distribution
    :var self.parameter_study: The final parameter study XArray Dataset object

    :raises waves.exceptions.MutuallyExclusiveError: If the mutually exclusive output file template and output file
        options are both specified
    :raises waves.exceptions.APIError: If an unknown output file type is requested
    :raises RuntimeError: If a previous parameter study file is specified and missing, and
        ``require_previous_parameter_study`` is ``True``

    Keyword arguments for the ``scipy.stats.qmc`` ``sampler_class``. The ``d`` keyword argument is internally managed
    and will be overwritten to match the number of parameters defined in the parameter schema.

    Example:

    .. code-block::

       >>> import waves
       >>> parameter_schema = {
       ...     'num_simulations': 4,  # Required key. Value must be an integer.
       ...     'parameter_1': {
       ...         'distribution': 'norm',  # Required key. Value must be a valid scipy.stats
       ...         'loc': 50,               # distribution name.
       ...         'scale': 1
       ...     },
       ...     'parameter_2': {
       ...         'distribution': 'skewnorm',
       ...         'a': 4,
       ...         'loc': 30,
       ...         'scale': 2
       ...     }
       ... }
       >>> parameter_generator = waves.parameter_generators.ScipySampler("LatinHypercube", parameter_schema)
       >>> print(parameter_generator.parameter_study)
       <xarray.Dataset>
       Dimensions:       (set_hash: 4)
       Coordinates:
           set_hash      (set_hash) <U32 '1e8219dae27faa5388328e225a...
         * set_name      (set_hash) <U14 'parameter_set0' ... 'param...
       Data variables:
           parameter_1   (set_hash) float64 0.125 ... 51.15
           parameter_2   (set_hash) float64 0.625 ... 30.97

    """

    def __init__(self, sampler_class, *args, **kwargs) -> None:
        self.sampler_class = sampler_class
        super().__init__(*args, **kwargs)

    def _generate(self, **kwargs) -> None:
        """Generate the `scipy.stats.qmc`_ ``sampler_class`` parameter sets."""
        super()._generate(**kwargs)


class SALibSampler(ParameterGenerator, ABC):
    """Builds a SALib sampler parameter study from a `SALib.sample`_ ``sampler_class``.

    Samplers must use the ``N`` sample count argument. Note that in `SALib.sample`_ ``N`` is *not* always equivalent to
    the number of simulations. The following samplers are tested for parameter study shape and merge behavior:

    * fast_sampler
    * finite_diff
    * latin
    * sobol
    * morris

    .. warning::

       For small numbers of parameters, some SALib generators produce duplicate parameter sets. These duplicate sets are
       removed during parameter study generation. This may cause the SALib analyze method(s) to raise errors related to
       the expected parameter set count.

    .. warning::

       The merged parameter study feature does *not* check for consistent parameter distributions. Changing the
       parameter definitions and merging with a previous parameter study will result in incorrect relationships between
       parameter schema and the parameter study samples.

    :param sampler_class: The `SALib.sample`_ sampler class name. Case sensitive.
    :param parameter_schema: The YAML loaded parameter study schema dictionary - ``{parameter_name: schema value}``
        SALibSampler expects "schema value" to be a dictionary with a strict structure and several required keys.
        Validated on class instantiation.
    :param output_file_template: Output file name template for multiple file output of the parameter study. Required if
        parameter sets will be written to files instead of printed to STDOUT. May contain pathseps for an absolute or
        relative path template. May contain the ``@number`` set number placeholder in the file basename but not in the
        path. If the placeholder is not found it will be appended to the template string. Output files are overwritten
        if the content of the file has changed or if ``overwrite`` is True. ``output_file_template`` and ``output_file``
        are mutually exclusive.
    :param output_file: Output file name for single file output of the parameter study. Required if parameter sets will
        be written to a file instead of printed to STDOUT. May contain pathseps for an absolute or relative path.
        Output file is overwritten if the content of the file has changed or if ``overwrite`` is True. ``output_file``
        and ``output_file_template`` are mutually exclusive.
    :param output_file_type: Output file syntax or type. Options are: 'yaml', 'h5'.
    :param set_name_template: Parameter set name template. Overridden by ``output_file_template``, if provided.
    :param previous_parameter_study: A relative or absolute file path to a previously created parameter
        study Xarray Dataset. If a previous parameter study exists, it is merged into the current study upon generation.
        Set name to content associations of the previous study are preserved when the parameter spaces between the
        previous and current study are identical. If the parameter spaces are unique, the current study will propagate
        the parameter spaces to resolve them. This will break set name to content associations of the previous study.
    :param overwrite: Overwrite existing output files
    :param write_meta: Write a meta file named "parameter_study_meta.txt" containing the parameter set file names.
        Useful for command line execution with build systems that require an explicit file list for target creation.
    :param kwargs: Any additional keyword arguments are passed through to the sampler method

    :var self.parameter_study: The final parameter study XArray Dataset object

    :raises waves.exceptions.MutuallyExclusiveError: If the mutually exclusive output file template and output file
        options are both specified
    :raises waves.exceptions.APIError: If an unknown output file type is requested
    :raises RuntimeError: If a previous parameter study file is specified and missing, and
        ``require_previous_parameter_study`` is ``True``
    :raises waves.exceptions.SchemaValidationError:

        * If the `SALib sobol`_ or `SALib morris`_ sampler is specified and there are fewer than 2 parameters.
        * ``N`` is not a key of ``parameter_schema``
        * ``problem`` is not a key of ``parameter_schema``
        * ``names`` is not a key of ``parameter_schema['problem']``
        * ``parameter_schema`` is not a dictionary
        * ``parameter_schema['N']`` is not an integer
        * ``parameter_schema['problem']`` is not a dictionary
        * ``parameter_schema['problem']['names']`` is not a YAML compliant iterable (list, set, tuple)

    Keyword arguments for the `SALib.sample`_ ``sampler_class`` ``sample`` method.

    *Example*

    .. code-block::

       >>> import waves
       >>> parameter_schema = {
       ...     "N": 4,  # Required key. Value must be an integer.
       ...     "problem": {  # Required key. See the SALib sampler interface documentation
       ...         "num_vars": 3,
       ...         "names": ["parameter_1", "parameter_2", "parameter_3"],
       ...         "bounds": [[-1, 1], [-2, 2], [-3, 3]]
       ...     }
       ... }
       >>> parameter_generator = waves.parameter_generators.SALibSampler("sobol", parameter_schema)
       >>> print(parameter_generator.parameter_study)
       <xarray.Dataset>
       Dimensions:       (set_name: 32)
       Coordinates:
           set_hash      (set_name) <U32 'e0cb1990f9d70070eaf5638101dcaf...
         * set_name      (set_name) <U15 'parameter_set0' ... 'parameter...
       Data variables:
           parameter_1   (set_name) float64 -0.2029 ... 0.187
           parameter_2   (set_name) float64 -0.801 ... 0.6682
           parameter_3   (set_name) float64 0.4287 ... -2.871
    """

    def __init__(self, sampler_class, *args, **kwargs) -> None:
        self.sampler_class = sampler_class
        super().__init__(*args, **kwargs)

    def _validate(self) -> None:
        if not isinstance(self.parameter_schema, dict):
            raise SchemaValidationError("parameter_schema must be a dictionary")
        # TODO: Settle on an input file schema and validation library
        if "N" not in self.parameter_schema:
            raise SchemaValidationError("Parameter schema is missing the required 'N' key")
        elif not isinstance(self.parameter_schema["N"], int):
            raise SchemaValidationError("Parameter schema 'N' must be an integer.")
        # Check the SALib owned "problem" dictionary for necessary WAVES elements
        if "problem" not in self.parameter_schema:
            raise SchemaValidationError("Parameter schema is missing the required 'problem' key")
        elif not isinstance(self.parameter_schema["problem"], dict):
            raise SchemaValidationError("'problem' must be a dictionary")
        if "names" not in self.parameter_schema["problem"]:
            raise SchemaValidationError("Parameter schema 'problem' dict is missing the required 'names' key")
        if not isinstance(self.parameter_schema["problem"]["names"], list | set | tuple):
            raise SchemaValidationError("Parameter 'names' is not one of list, set, or tuple")
        self._create_parameter_names()
        # Sampler specific validation
        self._sampler_validation()

    def _sampler_validation(self) -> None:
        """Call campler specific schema validation check methods.

        * sobol requires at least two parameters

        Requires attributes:

        * ``self._sampler_class`` set by class initiation
        * ``self._parameter_names`` set by ``self._create_parameter_names()``

        :raises waves.exceptions.SchemaValidationError: A sobol or morris sampler contains fewer than two parameters
        """
        parameter_count = len(self._parameter_names)
        if self.sampler_class == "sobol" and parameter_count < 2:
            raise SchemaValidationError("The SALib Sobol sampler requires at least two parameters")
        if self.sampler_class == "morris" and parameter_count < 2:
            raise SchemaValidationError("The SALib Morris sampler requires at least two parameters")

    def _sampler_overrides(self, override_kwargs: dict | None = None) -> dict:
        """Provide sampler specific kwarg override dictionaries.

        * sobol produces duplicate parameter sets for two parameters when ``calc_second_order`` is ``True``. Override
          this kwarg to be ``False`` if there are only two parameters.

        :param override_kwargs: any common kwargs to include in the override dictionary

        :return: override kwarg dictionary
        """
        if override_kwargs is None:
            override_kwargs = {}
        parameter_count = len(self._parameter_names)
        if self.sampler_class == "sobol" and parameter_count == 2:
            override_kwargs = {**override_kwargs, "calc_second_order": False}
        return override_kwargs

    def _create_parameter_names(self) -> None:
        """Construct the parameter names from a distribution parameter schema."""
        self._parameter_names = self.parameter_schema["problem"]["names"]

    def _generate(self, **kwargs) -> None:
        """Generate the `SALib.sample`_ ``sampler_class`` parameter sets."""
        N = self.parameter_schema["N"]  # noqa: N806
        override_kwargs = self._sampler_overrides()
        if kwargs:
            kwargs.update(override_kwargs)
        else:
            kwargs = override_kwargs
        __import__("SALib.sample", fromlist=[self.sampler_class])
        sampler = getattr(SALib.sample, self.sampler_class)
        problem = self.parameter_schema["problem"]
        self._samples = sampler.sample(problem, N, **kwargs)
        self._samples = numpy.unique(self._samples, axis=0)
        super()._generate()


def _calculate_set_hash(parameter_names: list[str], set_samples: numpy.ndarray) -> str:
    """Calculate the unique, repeatable parameter set content hash for a single parameter set.

    :param parameter_names: list of parameter names in matching order with parameter samples
    :param set_samples: list of parameter set sample values in matching order with parameter names

    :returns: unique parameter set hash/identifier

    :raises RuntimeError: if the number of parameter names doesn't match the number of set sample values
    """
    if len(parameter_names) != len(set_samples):
        raise RuntimeError("Expected length of parameter names to match number of sample values")
    set_samples = numpy.array(set_samples, dtype=object)
    sorted_contents = sorted(zip(parameter_names, set_samples, strict=True))
    set_catenation = "\n".join(f"{name}:{sample!r}" for name, sample in sorted_contents)
    set_hash = hashlib.md5(set_catenation.encode("utf-8"), usedforsecurity=False).hexdigest()
    return set_hash


def _calculate_set_hashes(parameter_names: list[str], samples: numpy.ndarray) -> list[str]:
    """Calculate the unique, repeatable parameter set content hashes from a :class:`ParameterGenerator` object.

    The object must have a populated ``self._samples`` attribute.

    Expects parameter names to correspond to the columns of the samples array

    :param parameter_generator: A parameter generator object with at least partially complete attributes

    :returns: list of parameter set hashes
    """
    return [_calculate_set_hash(parameter_names, set_samples) for set_samples in samples]


def _parameter_study_to_numpy(parameter_study: xarray.Dataset) -> numpy.ndarray:
    """Return the parameter study data as a 2D numpy array.

    :param parameter_study: A :class:`ParameterGenerator` parameter study Xarray Dataset

    :return: data
    """
    data = []
    for _set_hash, data_row in parameter_study.groupby(_hash_coordinate_key):
        data.append([data_row[key].item() for key in data_row])
    return numpy.array(data, dtype=object)


def _verify_parameter_study(parameter_study: xarray.Dataset):
    """Verify the contents of a parameter study.

    :param parameter_study: A :class:`ParameterGenerator` parameter study Xarray Dataset

    Intended to verify parameter studies read from user supplied files. Currently the only check implemented in the set
    hash/set content consistency. Implies checking for the hash coordinate key and consistent data variable
    column/parameter names.

    :raises RuntimeError: if mandatory coordinate names are missing: ``set_name``, ``set_hash``
    :raises RuntimeError: if data variables and ``set_hash`` do not have the ``set_name`` dimension
    :raises RuntimeError: if parameter set hash values do not match the calculated hash from
        :meth:`_calculate_set_hash`.
    """
    # Check for mandatory coordinate keys
    coordinates = list(parameter_study.coords)
    if _set_coordinate_key not in coordinates:
        raise RuntimeError(f"Parameter study coordinate '{_set_coordinate_key}' missing")
    if _hash_coordinate_key not in coordinates:
        raise RuntimeError(f"Parameter study coordinate '{_hash_coordinate_key}' missing")

    # Check for the assigned dimensions
    if _set_coordinate_key not in parameter_study.dims:
        raise RuntimeError(f"Parameter study missing dimension '{_set_coordinate_key}'")
    keys = [*list(parameter_study.keys()), _hash_coordinate_key]
    for key in keys:
        if _set_coordinate_key not in parameter_study[key].dims:
            raise RuntimeError(f"Parameter study key '{key}' missing dimension '{_set_coordinate_key}'")

    # Check for parameter set hash values against parameter set name/content
    parameter_names = list(parameter_study.keys())
    file_hashes = [str(set_hash) for set_hash in parameter_study[_hash_coordinate_key].values]
    samples = _parameter_study_to_numpy(parameter_study)
    calculated_hashes = _calculate_set_hashes(parameter_names, samples)
    if set(file_hashes) != set(calculated_hashes):
        raise RuntimeError(
            f"Parameter study set hashes not equal to calculated set hashes: \n"
            f"file:          {file_hashes}\n"
            f"calculated:    {calculated_hashes}"
        )


def _return_dataset_types(original_dataset: xarray.Dataset, update_dataset: xarray.Dataset) -> dict:
    """Return the union of data variables ``{name: dtype}``.

    :param original_dataset: Xarray Dataset with original types
    :param update_dataset: Xarray Dataset with override types. Types in this dataset overwrite types in
    ``original_dataset``

    :return: Dictionary with entries of type ``{name: dtype}`` constructed from ``original_dataset`` and
    ``update_dataset``

    :raises RuntimeError: if data variables with matching names have different types
    """
    # TODO: Accept an arbitrarily long list of positional arguments
    original_types = {key: original_dataset[key].dtype for key in original_dataset}
    update_types = {key: update_dataset[key].dtype for key in update_dataset}
    matching_keys = set(original_types.keys()) & set(update_types.keys())
    for key in matching_keys:
        original_type = original_types[key]
        update_type = update_types[key]
        if original_type != update_type:
            raise RuntimeError(f"Different types for '{key}': '{original_type}' and '{update_type}'")
    original_types.update(update_types)
    return original_types


def _open_parameter_study(parameter_study_file: pathlib.Path | str) -> xarray.Dataset:
    """Return a :class:`ParameterGenerator` parameter study xarray Dataset after verifying contents.

    :param parameter_study_file: Xarray parameter study file to open

    :return: A verified :class:`ParameterGenerator` parameter study xarray Dataset

    :raises RuntimeError: if file path is not found or is not a file
    :raises RuntimeError: if parameter study verification raises a RuntimeError
    """
    path = pathlib.Path(parameter_study_file)
    if not path.is_file():
        raise RuntimeError("File '{parameter_study_file}' is not a file")
    parameter_study = xarray.open_dataset(parameter_study_file, engine="h5netcdf")

    try:
        _verify_parameter_study(parameter_study)
    except RuntimeError as err:
        raise RuntimeError(
            f"Error opening '{parameter_study_file}'\n{err}\n"
            "Was the parameter study file modified by hand? "
            "Was the parameter study file generated on a system with differing machine precision? "
            f"Was the parameter study file generated by an older version of {_settings._project_name_short}?"
        ) from err
    return parameter_study


def _coerce_values(values: typing.Iterable, name: str | None = None) -> numpy.ndarray:
    """Coerces values of an iterable into a single datatype. Warns the user if coercion was necessary.

    :param values: list of values
    :param name: optional name of the parameter

    :return: 1D numpy array of a consistent datatype
    """
    datatypes = {type(value) for value in values}
    values_coerced = numpy.array(values)
    if len(datatypes) > 1:
        warnings.warn(
            f"Found mixed datatypes in parameter '{name}': '{datatypes}'. Parameter values will be unified to datatype:"
            f" '{type(values_coerced[0])}'."
        )
    return values_coerced


def _assess_parameter_spaces(studies: typing.List[xarray.Dataset]) -> list:
    """From a list of parameter studies, generates a list of lists, with each sub-list containing the studies separated
    into unique parameter spaces.

    :param studies: list of parameter study xarray Datasets where the first study is considered the 'base' study

    :return: list of lists, where each sub-list is a list of parameter study datasets with shared parameter space

    :raises RuntimeError: if input studies contain partially overlapping parameter spaces
    """
    # Assign parameter space hash attribute to all studies
    for index, study in enumerate(studies):
        parameters = list(study.data_vars)
        studies[index] = study.assign_attrs(parameter_space_hash=_calculate_set_hash(parameters, parameters))

    # Group studies by parameter space hash
    parameter_spaces = []
    parameter_space_hashes_unique = list(set([study.attrs["parameter_space_hash"] for study in studies]))
    for parameter_space_hash in parameter_space_hashes_unique:
        studies_in_space = [study for study in studies if study.attrs["parameter_space_hash"] == parameter_space_hash]
        studies_in_space = [study.drop_attrs() for study in studies_in_space]
        parameter_spaces.append(studies_in_space)

    # Verify no partial overlapping studies
    for space_studies in parameter_spaces:
        parameters = list(space_studies[0].data_vars)
        for space_studies_other in parameter_spaces:
            parameters_other = list(space_studies_other[0].data_vars)
            shared_parameters = set(parameters) & set(parameters_other)
            unshared_parameters = set(parameters) ^ set(parameters_other)
            if any(shared_parameters) and any(unshared_parameters):
                raise RuntimeError(
                    f"Found study containing partially overlapping parameter space during attempted merge operation.\n"
                    f"Unshared parameter(s): '{unshared_parameters}'\n"
                    f"Shared parameters :'{shared_parameters}'"
                )

    return parameter_spaces


def _propagate_parameter_space(study_base: xarray.Dataset, study_other: xarray.Dataset) -> xarray.Dataset:
    """Propagate unique parameters from a new study into the base study, creating a new study using CustomStudy.

    Assumes that the parameter studies do not share any parameters. The incoming studies should have set name as the
    active dimension.

    This function breaks set_name-to-content associations of the input studies, including the base study. This is due
    to new set hashes calculated for each expanded parameter set.

    :param study_base: A :class:`ParameterGenerator` parameter study Xarray Dataset
    :param study_other: A :class:`ParameterGenerator` parameter study Xarray Dataset with unique parameters compared
        to `study_base`

    :return: :class:`CustomStudy` parameter study xarray Dataset
    """
    # Calculate parameter sets (ROWS) in the samples matrix
    num_parameter_sets_base = len(study_base[_set_coordinate_key])
    num_parameter_sets_other = len(study_other[_set_coordinate_key])
    total_parameter_sets = num_parameter_sets_base * num_parameter_sets_other

    # Calculate parameters (COLUMNS) in the samples/parameters matrix
    num_parameters_base = len(study_base.data_vars)
    num_parameters_other = len(study_other.data_vars)
    total_parameters = num_parameters_base + num_parameters_other

    # Populate matrices for the propagated CustomStudy
    propagated_study_samples = numpy.full((total_parameter_sets, total_parameters), numpy.nan, dtype=object)
    propagated_study_parameters = numpy.full(total_parameters, numpy.nan, dtype=object)

    # Parameter values will need to be repeated by some factor to fill out the sample space
    repeats_base = int(numpy.ceil(total_parameter_sets / num_parameter_sets_base))
    repeats_other = int(numpy.ceil(total_parameter_sets / num_parameter_sets_other))

    # Construct the parameter names vector
    propagated_study_parameters[0:num_parameters_base] = study_base.data_vars
    propagated_study_parameters[num_parameters_base:] = study_other.data_vars

    # Construct the samples matrix
    for set_index in range(num_parameter_sets_base):
        for repeat_index in range(repeats_base):
            row = set_index * repeats_base + repeat_index
            for column, parameter in enumerate(study_base.data_vars):
                # Populate each entry of the samples matrix using the values of each parameter set at each parameter
                propagated_study_samples[row, column] = study_base.isel(set_name=set_index)[parameter].to_numpy().item()
    for repeat_index in range(repeats_other):
        for set_index in range(num_parameter_sets_other):
            row = repeat_index * num_parameter_sets_other + set_index
            for column_index, parameter in enumerate(study_other.data_vars):
                column = column_index + num_parameters_base
                propagated_study_samples[row, column] = (
                    study_other.isel(set_name=set_index)[parameter].to_numpy().item()
                )

    parameter_schema = {
        "parameter_samples": propagated_study_samples,
        "parameter_names": propagated_study_parameters.flatten(),
    }
    propagated_study = CustomStudy(parameter_schema).parameter_study
    return propagated_study


def _merge_parameter_space(
    studies: list[xarray.Dataset],
    template: string.Template | None = None,
) -> xarray.Dataset:
    """Merge a list of parameter studies with the same parameter space into one study.

    Studies should have set hash as the active dimension.

    Preserves the first given parameter study set name to set contents associations by dropping subsequent studies'
    set names during merge.

    :param studies: list of parameter study xarray Datasets with identical parameter spaces where the first
        study is considered the 'base' study.
    :param template: parameter set naming :class:`string.Template`. If none is provided, fetch the default template
        using the ``@`` delimiter from the WAVES settings.

    :return: parameter study xarray Dataset
    """
    # Verify type equality and record types prior to merge
    study_base = studies[0]
    types_dictionary = {}
    studies_other = []
    for study_other in studies[1:]:
        coerce_types = _return_dataset_types(study_base, study_other)
        types_dictionary.update(coerce_types)
        studies_other.append(study_other.drop_vars(_set_coordinate_key))

    # Combine all studies after dropping set names from all but `study_base`
    merged_study = xarray.merge([study_base, *studies_other], join="outer", compat="no_conflicts")

    # Coerce types back to their original type. Especially necessary for ints, which xarray.merge converts to float
    for parameter, old_dtype in types_dictionary.items():
        new_dtype = merged_study[parameter].dtype
        if new_dtype != old_dtype:
            merged_study[parameter] = merged_study[parameter].astype(old_dtype)

    merged_study = merged_study.sortby(_hash_coordinate_key)
    # Recalculate attributes with lengths matching the number of parameter sets
    merged_study = _update_set_names(merged_study, template)
    return merged_study


def _merge_parameter_studies(studies: list[xarray.Dataset], template: string.Template | None = None) -> xarray.Dataset:
    """Merge a list of parameter studies into one study.

    When merging across identical parameter spaces, uses :func:`_merge_parameter_space()` to preserve the first given
    parameter study set name to set contents associations by dropping subsequent studies' set names during merge. If
    the parameter spaces are unique across studies, this function will use :func:`_propagate_parameter_space()` to
    resolve the spaces and break the set name to set contents associations of the base study.

    :param studies: list of parameter study xarray Datasets where the first study is considered the 'base' study
    :param template: parameter set naming :class:`string.Template`. If none is provided, fetch the default template
        using the ``@`` delimiter from the WAVES settings.

    :return: parameter study xarray Dataset

    :raises RuntimeError: if fewer than two parameter studies are in the input parameter `studies`
    """
    if len(studies) < 2:
        raise RuntimeError("Not enough parameter studies provided for merge operation")

    # Swap dimensions from the set name to the set hash to merge identical sets
    swap_to_hash_index = {_set_coordinate_key: _hash_coordinate_key}
    studies = [study.swap_dims(swap_to_hash_index) for study in studies]

<<<<<<< HEAD
    parameter_spaces = _assess_parameter_spaces(studies)

    # Merge studies in each parameter space. Preserves the set names of the first study in each space
    parameter_spaces = [_merge_parameter_space(studies, template) for studies in parameter_spaces]

    # If multiple parameter spaces, propagate into one combined study. Breaks all set name associations
    swap_to_set_index = {_hash_coordinate_key: _set_coordinate_key}
    studies = [study.swap_dims(swap_to_set_index) for study in parameter_spaces]
    study_combined = studies.pop(0)
    if any(studies):
        for study_other in studies:
            study_combined = _propagate_parameter_space(study_combined, study_other)
=======
    # Split the list of studies into one 'base' study and the remainder
    study_base = studies.pop(0)

    studies_iterator = studies  # Copy list to avoid index shifting from item removal
    for study_other in studies_iterator:
        # Find and propagate any nonuniform parameter spaces
        study_base_parameters = list(study_base.data_vars)
        study_other_parameters = list(study_other.data_vars)
        extra_parameters = set(study_base_parameters) ^ set(study_other_parameters)
        shared_parameters = set(study_base_parameters) & set(study_other_parameters)
        if any(shared_parameters) and any(extra_parameters):
            raise RuntimeError(
                f"Found study containing partially overlapping parameter space during attempted merge operation.\n"
                f"Unshared parameter(s): '{extra_parameters}'\n"
                f"Shared parameters :'{shared_parameters}'"
            )
        if any(extra_parameters):
            # Parameter space propagation will fail if the individual spaces are not unique across all studies
            # TODO: Sort the parameter space prior to merge/propagate operations
            # https://re-git.lanl.gov/aea/python-projects/waves/-/issues/952
            study_base = _propagate_parameter_space(
                study_base.swap_dims(swap_to_set_index), study_other.swap_dims(swap_to_set_index)
            ).swap_dims(swap_to_hash_index)
            studies.remove(study_other)

    study_combined = _merge_parameter_space([study_base, *studies], template)
    study_combined = study_combined.swap_dims(swap_to_set_index)
>>>>>>> 12507bcd

    return study_combined


def _create_set_names(set_hashes: list[str], template: string.Template | None = None) -> dict:
    """Construct parameter set names from the set name template and number of parameter set hashes.

    Set names are assigned to set hashes in hash ascending alphabetical order.

    :param set_hashes: parameter set content hashes identifying rows of parameter study
    :param template: parameter set naming :class:`string.Template`. If none is provided, fetch the default template
        using the ``@`` delimiter from the WAVES settings.

    :return: Dictionary mapping parameter set hash to parameter set name
    """
    if not template:
        template = _utilities._AtSignTemplate(_settings._default_set_name_template)

    set_names = {}
    set_hashes = sorted(set_hashes)
    for number, set_hash in enumerate(set_hashes):
        set_names[set_hash] = template.substitute({"number": number})

    return set_names


def _update_set_names(parameter_study: xarray.Dataset, template: string.Template | None = None) -> xarray.Dataset:
    """Update the parameter set names after a parameter study dataset merge operation.

    Hashes that are missing set names are assigned a new set name in hash ascending alphabetical order.

    :param parameter_study: A :class:`ParameterGenerator` parameter study Xarray Dataset with swapped set hash and set
        name dimensions
    :param template: parameter set naming :class:`string.Template`. If none is provided upon call, fetch the default
        template using the ``@`` delimiter from the WAVES settings.

    :return: parameter study xarray Dataset

    :raises RuntimeError: if the new set name assignment has a shape mismatch, e.g. when the set name template doesn't
        match the existing set names in the parameter study.
    """
    parameter_study = parameter_study.sortby(_hash_coordinate_key)
    set_hashes = list(parameter_study.coords[_hash_coordinate_key].values)
    set_names = _create_set_names(set_hashes, template)
    new_set_names = [
        set_name
        for set_name in set_names.values()
        if set_name not in parameter_study.coords[_set_coordinate_key].values
    ]
    null_set_names = parameter_study.coords[_set_coordinate_key].isnull()
    if any(null_set_names):
        try:
            parameter_study.coords[_set_coordinate_key][null_set_names] = new_set_names
        except ValueError as err:
            raise RuntimeError(
                "Could not fill merged parameter set names. Does the parameter set naming convention match?"
            ) from err

    return parameter_study


_module_objects = set(globals().keys()) - _exclude_from_namespace
__all__ = [name for name in _module_objects if not name.startswith("_")]<|MERGE_RESOLUTION|>--- conflicted
+++ resolved
@@ -1690,7 +1690,6 @@
     swap_to_hash_index = {_set_coordinate_key: _hash_coordinate_key}
     studies = [study.swap_dims(swap_to_hash_index) for study in studies]
 
-<<<<<<< HEAD
     parameter_spaces = _assess_parameter_spaces(studies)
 
     # Merge studies in each parameter space. Preserves the set names of the first study in each space
@@ -1703,35 +1702,6 @@
     if any(studies):
         for study_other in studies:
             study_combined = _propagate_parameter_space(study_combined, study_other)
-=======
-    # Split the list of studies into one 'base' study and the remainder
-    study_base = studies.pop(0)
-
-    studies_iterator = studies  # Copy list to avoid index shifting from item removal
-    for study_other in studies_iterator:
-        # Find and propagate any nonuniform parameter spaces
-        study_base_parameters = list(study_base.data_vars)
-        study_other_parameters = list(study_other.data_vars)
-        extra_parameters = set(study_base_parameters) ^ set(study_other_parameters)
-        shared_parameters = set(study_base_parameters) & set(study_other_parameters)
-        if any(shared_parameters) and any(extra_parameters):
-            raise RuntimeError(
-                f"Found study containing partially overlapping parameter space during attempted merge operation.\n"
-                f"Unshared parameter(s): '{extra_parameters}'\n"
-                f"Shared parameters :'{shared_parameters}'"
-            )
-        if any(extra_parameters):
-            # Parameter space propagation will fail if the individual spaces are not unique across all studies
-            # TODO: Sort the parameter space prior to merge/propagate operations
-            # https://re-git.lanl.gov/aea/python-projects/waves/-/issues/952
-            study_base = _propagate_parameter_space(
-                study_base.swap_dims(swap_to_set_index), study_other.swap_dims(swap_to_set_index)
-            ).swap_dims(swap_to_hash_index)
-            studies.remove(study_other)
-
-    study_combined = _merge_parameter_space([study_base, *studies], template)
-    study_combined = study_combined.swap_dims(swap_to_set_index)
->>>>>>> 12507bcd
 
     return study_combined
 
