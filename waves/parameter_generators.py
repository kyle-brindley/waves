"""External API module

Will raise ``RuntimeError`` or a derived class of :class:`waves.exceptions.WAVESError` to allow the CLI implementation
to convert stack-trace/exceptions into STDERR message and non-zero exit codes.
"""

from abc import ABC, abstractmethod
import sys
import copy
import string
import typing
import hashlib
import pathlib
import warnings
import itertools

import yaml
import numpy
import xarray
import scipy.stats
import SALib

from waves import _settings
from waves import _utilities
from waves._settings import _hash_coordinate_key
from waves._settings import _set_coordinate_key
from waves.exceptions import ChoicesError, MutuallyExclusiveError, SchemaValidationError

_exclude_from_namespace = set(globals().keys())

#: The set name coordinate used in WAVES parameter study Xarray Datasets
SET_COORDINATE_KEY: typing.Final[str] = _set_coordinate_key

#: The set hash coordinate used in WAVES parameter study Xarray Datasets
HASH_COORDINATE_KEY: typing.Final[str] = _hash_coordinate_key


class ParameterGenerator(ABC):
    """Abstract base class for parameter study generators

    Parameters must be scalar valued integers, floats, strings, or booleans

    :param parameter_schema: The YAML loaded parameter study schema dictionary, e.g.
        ``{parameter_name: schema_value}``.  Validated on class instantiation.
    :param output_file_template: Output file name template for multiple file output of the parameter study. Required if
        parameter sets will be written to files instead of printed to STDOUT. May contain pathseps for an absolute or
        relative path template. May contain the ``@number`` set number placeholder in the file basename but not in the
        path. If the placeholder is not found it will be appended to the template string. Output files are overwritten
        if the content of the file has changed or if ``overwrite`` is True. ``output_file_template`` and ``output_file``
        are mutually exclusive.
    :param output_file: Output file name for single file output of the parameter study. Required if parameter sets will
        be written to a file instead of printed to STDOUT. May contain pathseps for an absolute or relative path.
        Output file is overwritten if the content of the file has changed or if ``overwrite`` is True. ``output_file``
        and ``output_file_template`` are mutually exclusive.
    :param output_file_type: Output file syntax or type. Options are: 'yaml', 'h5'.
    :param set_name_template: Parameter set name template. Overridden by ``output_file_template``, if provided.
    :param previous_parameter_study: A relative or absolute file path to a previously created parameter
        study Xarray Dataset. If a previous parameter study exists, it is merged into the current study upon generation.
        Set name to content associations of the previous study are preserved when the parameter spaces between the
        previous and current study are identical. If the parameter spaces are unique, the current study will propagate
        the parameter spaces to resolve them. This will break set name to content associations of the previous study.
    :param require_previous_parameter_study: Raise a ``RuntimeError`` if the previous parameter study file is missing.
    :param overwrite: Overwrite existing output files
    :param write_meta: Write a meta file named "parameter_study_meta.txt" containing the parameter set file names.
        Useful for command line execution with build systems that require an explicit file list for target creation.

    :var self.parameter_study: The final parameter study XArray Dataset object

    :raises waves.exceptions.MutuallyExclusiveError: If the mutually exclusive output file template and output file
        options are both specified
    :raises waves.exceptions.APIError: If an unknown output file type is requested
    :raises RuntimeError: If a previous parameter study file is specified and missing, and
        ``require_previous_parameter_study`` is ``True``
    """

    def __init__(
        self,
        parameter_schema: dict,
        output_file_template: typing.Optional[str] = _settings._default_output_file_template,
        output_file: typing.Optional[str] = _settings._default_output_file,
        output_file_type: _settings._allowable_output_file_typing = _settings._default_output_file_type_api,
        set_name_template: str = _settings._default_set_name_template,
        previous_parameter_study: typing.Optional[str] = _settings._default_previous_parameter_study,
        require_previous_parameter_study: bool = _settings._default_require_previous_parameter_study,
        overwrite: bool = _settings._default_overwrite,
        write_meta: bool = _settings._default_write_meta,
        **kwargs,
    ) -> None:
        self.parameter_schema = parameter_schema
        self.output_file_template = output_file_template
        self.output_file = output_file
        self.output_file_type = output_file_type
        self.set_name_template = _utilities._AtSignTemplate(set_name_template)
        self.previous_parameter_study = previous_parameter_study
        self.require_previous_parameter_study = require_previous_parameter_study
        self.overwrite = overwrite
        self.write_meta = write_meta

        if self.output_file_template is not None and self.output_file is not None:
            raise MutuallyExclusiveError(
                "The options 'output_file_template' and 'output_file' are mutually exclusive. "
                "Please specify one or the other."
            )

        if self.output_file_type not in _settings._allowable_output_file_types:
            raise ChoicesError(
                f"Unsupported 'output_file_type': '{self.output_file_type}'. "
                f"The 'output_file_type' must be one of {_settings._allowable_output_file_types}"
            )

        if self.output_file:
            self.output_file = pathlib.Path(self.output_file)

        if self.previous_parameter_study:
            self.previous_parameter_study = pathlib.Path(self.previous_parameter_study)
            if not self.previous_parameter_study.is_file():
                message = f"Previous parameter study file '{self.previous_parameter_study}' does not exist."
                if self.require_previous_parameter_study:
                    raise RuntimeError(message)
                else:
                    warnings.warn(message)

        # Override set name template if output name template is provided.
        self.provided_output_file_template = False
        if self.output_file_template:
            self.provided_output_file_template = True
            # Append the set number placeholder if missing
            if f"{_settings._template_placeholder}" not in self.output_file_template:
                self.output_file_template = f"{self.output_file_template}{_settings._template_placeholder}"
            self.output_file_template = _utilities._AtSignTemplate(self.output_file_template)
            self.set_name_template = self.output_file_template

        # Infer output directory from output file template if provided. Set to PWD otherwise.
        if self.output_file_template:
            self.output_directory = pathlib.Path(self.output_file_template.safe_substitute()).parent
        else:
            self.output_directory = pathlib.Path(".").resolve()
        self.parameter_study_meta_file = self.output_directory / _settings._parameter_study_meta_file

        self._validate()
        self._generate(**kwargs)

    @abstractmethod
    def _validate(self) -> None:
        """Process parameter study input to verify schema

        Must set the class attributes:

        * ``self._parameter_names``: list of strings containing the parameter study's parameter names

        Minimum necessary work example:

        .. code-block::

           # Work unique to the parameter generator schema. Example matches CartesianProduct schema.
           self._parameter_names = list(self.parameter_schema.keys())
        """
        pass

    @abstractmethod
    def _generate(self, **kwargs) -> None:
        """Generate the parameter study definition

        All implemented class method should accept kwargs as ``_generate(self, **kwargs)``. The ABC class accepts, but
        does not use any ``kwargs``.

        Must set the class attributes:

        * ``self._samples``: The parameter study samples. A 2D numpy array in the shape (number of parameter sets,
            number of parameters). If it's possible that the samples may be of mixed type,
            ``numpy.array(..., dtype=object)`` should be used to preserve the original Python types.
        * ``self._set_hashes``: list of parameter set content hashes created by calling
          ``self._create_set_hashes`` after populating the ``self._samples`` parameter study values.
        * ``self._set_names``: Dictionary mapping parameter set hash to parameter set name strings created by
            calling ``self._create_set_names`` after populating ``self._set_hashes``.
        * ``self.parameter_study``: The Xarray Dataset parameter study object, created by calling
          ``self._create_parameter_study()`` after defining ``self._samples``.

        Minimum necessary work example:

        .. code-block::

           # Work unique to the parameter generator schema and set generation
           set_count = 5  # Normally set according to the parameter schema
           parameter_count = len(self._parameter_names)
           self._samples = numpy.zeros((set_count, parameter_count))

           # Work performed by common ABC methods
           super()._generate()
        """
        self._create_set_hashes()
        self._create_set_names()
        self._create_parameter_study()
        if self.previous_parameter_study is not None and self.previous_parameter_study.is_file():
            self._merge_parameter_studies()

    def write(
        self,
        output_file_type: typing.Union[_settings._allowable_output_file_typing, None] = None,
        dry_run: typing.Optional[bool] = _settings._default_dry_run,
    ) -> None:
        """Write the parameter study to STDOUT or an output file.

        Writes to STDOUT by default. Requires non-default ``output_file_template`` or ``output_file`` specification to
        write to files.

        If printing to STDOUT, print all parameter sets together. If printing to files, overwrite when contents of
        existing files have changed. If overwrite is specified, overwrite all parameter set files.
        If a dry run is requested print file-content associations for files that would have been written.

        Writes parameter set files in YAML syntax by default. Output formatting is controlled by
        ``output_file_type``.

        .. code-block::

           parameter_1: 1
           parameter_2: a

        :param output_file_type: Output file syntax or type. Options are: 'yaml', 'h5'.
        :param dry_run: Print contents of new parameter study output files to STDOUT and exit

        :raises waves.exceptions.ChoicesError: If an unsupported output file type is requested
        """
        if output_file_type is None:
            output_file_type = self.output_file_type

        self.output_directory.mkdir(parents=True, exist_ok=True)

        if self.write_meta and self.provided_output_file_template:
            self._write_meta()

        if output_file_type == "h5":
            parameter_study_object = self.parameter_study
            parameter_study_iterator = parameter_study_object.groupby(_set_coordinate_key)
            conditional_write_function = self._conditionally_write_dataset
        elif output_file_type == "yaml":
            parameter_study_object = self.parameter_study_to_dict()
            parameter_study_iterator = parameter_study_object.items()
            conditional_write_function = self._conditionally_write_yaml
        else:
            raise ChoicesError(
                f"Unsupported 'output_file_type': '{self.output_file_type}. "
                f"The 'output_file_type' must be one of {_settings._allowable_output_file_types}"
            )
        self._write(
            parameter_study_object,
            parameter_study_iterator,
            conditional_write_function,
            dry_run=dry_run,
        )

    def _scons_write(self, target: list, source: list, env) -> None:
        """`SCons Python build function`_ wrapper for the parameter generator's write() function.

        Reference: https://scons.org/doc/production/HTML/scons-user/ch17s04.html

        Searches for following keyword arguments in the task construction environment and passes to the write function:

        * ``output_file_type``

        :param target: The target file list of strings
        :param source: The source file list of SCons.Node.FS.File objects
        :param SCons.Script.SConscript.SConsEnvironment env: The builder's SCons construction environment object
        """
        kwargs = {}
        if "output_file_type" in env:
            kwargs.update({"output_file_type": env["output_file_type"]})
        self.write(**kwargs)

    def _write(
        self,
        parameter_study_object,
        parameter_study_iterator,
        conditional_write_function,
        dry_run: bool = _settings._default_dry_run,
    ) -> None:
        """Write parameter study formatted output to STDOUT, separate set files, or a single file

        Behavior as specified in :meth:`waves.parameter_generators.ParameterGenerator.write`
        """
        # If no output file template is provided, printing to stdout or single file. Prepend set names.
        if not self.provided_output_file_template:
            # If no output file template is provided, printing to stdout or a single file
            output_text = (
                yaml.safe_dump(parameter_study_object)
                if isinstance(parameter_study_object, dict)
                else f"{parameter_study_object}\n"
            )
            if self.output_file and not dry_run:
                conditional_write_function(self.output_file, parameter_study_object)
            elif self.output_file and dry_run:
                sys.stdout.write(f"{self.output_file.resolve()}\n{output_text}")
            else:
                sys.stdout.write(output_text)
        # If output file template is provided, writing to parameter set files
        else:
            for set_file, parameters in parameter_study_iterator:
                set_path = pathlib.Path(set_file)
                text = yaml.safe_dump(parameters) if isinstance(parameters, dict) else f"{parameters}\n"
                if self.overwrite or not set_path.is_file():
                    # If dry run is specified, print the files that would have been written to stdout
                    if dry_run:
                        sys.stdout.write(f"{set_path.resolve()}\n{text}")
                    else:
                        conditional_write_function(set_path, parameters)

    def _conditionally_write_dataset(
        self,
        existing_parameter_study: pathlib.Path,
        parameter_study: xarray.Dataset,
    ) -> None:
        """Write NetCDF file over previous study if the datasets have changed or self.overwrite is True

        :param existing_parameter_study: A relative or absolute file path to a previously created parameter
            study Xarray Dataset
        :param parameter_study: Parameter study xarray dataset
        """
        write = True
        if not self.overwrite and existing_parameter_study.is_file():
            with xarray.open_dataset(existing_parameter_study, engine="h5netcdf") as existing_dataset:
                if parameter_study.equals(existing_dataset):
                    write = False
        if write:
            existing_parameter_study.parent.mkdir(parents=True, exist_ok=True)
            parameter_study.to_netcdf(path=existing_parameter_study, mode="w", format="NETCDF4", engine="h5netcdf")

    def _conditionally_write_yaml(
        self,
        output_file: typing.Union[str, pathlib.Path],
        parameter_dictionary: dict,
    ) -> None:
        """Write YAML file over previous study if the datasets have changed or self.overwrite is True

        :param output_file: A relative or absolute file path to the output YAML file
        :param parameter_dictionary: dictionary containing parameter set data
        """
        write = True
        if not self.overwrite and pathlib.Path(output_file).is_file():
            with open(output_file, "r") as existing_file:
                existing_yaml_object = yaml.safe_load(existing_file)
                if existing_yaml_object == parameter_dictionary:
                    write = False
        if write:
            with open(output_file, "w") as outfile:
                outfile.write(yaml.dump(parameter_dictionary))

    def _write_meta(self) -> None:
        """Write the parameter study meta data file.

        The parameter study meta file is always overwritten. It should *NOT* be used to determine if the parameter study
        target or dependee is out-of-date. Parameter study file paths are written as absolute paths.
        """
        set_files = [pathlib.Path(set_name) for set_name in self.parameter_study.coords[_set_coordinate_key].values]
        # Always overwrite the meta data file to ensure that *all* parameter file names are included.
        with open(self.parameter_study_meta_file, "w") as meta_file:
            if self.output_file:
                meta_file.write(f"{self.output_file.resolve()}\n")
            else:
                for set_file in set_files:
                    meta_file.write(f"{set_file.resolve()}\n")

    def _create_set_hashes(self) -> None:
        """Construct unique, repeatable parameter set content hashes from ``self._samples``.

        Creates an md5 hash from the concatenated string representation of parameter ``name:value`` associations.

        requires:

        * ``self._samples``: The parameter study samples. Rows are sets. Columns are parameters.
        * ``self._parameter_names``: parameter names used as columns of parameter study

        creates attribute:

        * ``self._set_hashes``: parameter set content hashes identifying rows of parameter study
        """
        self._set_hashes = _calculate_set_hashes(self._parameter_names, self._samples)

    def _create_set_names(self) -> None:
        """Construct parameter set names from the set name template and number of parameter sets in ``self._samples``

        Creates the class attribute ``self._set_names`` required to populate the ``_generate()`` method's
        parameter study Xarray dataset object.

        requires:

        * ``self._set_hashes``: parameter set content hashes identifying rows of parameter study
        * ``self.set_name_template``: Parameter set name template. Overridden by ``output_file_template``, if provided

        creates attribute:

        * ``self._set_names``: Dictionary mapping parameter set hash to parameter set name
        """
        self._set_names = _create_set_names(self._set_hashes, self.set_name_template)

    def _create_set_names_array(self) -> xarray.DataArray:
        """Create an Xarray DataArray with the parameter set names using parameter set hashes as the coordinate

        :return: set_names_array
        """
        return xarray.DataArray(
            list(self._set_names.values()),
            coords=[list(self._set_names.keys())],
            dims=[_hash_coordinate_key],
            name=_set_coordinate_key,
        )

    def _merge_set_names_array(self) -> None:
        """Merge the parameter set names array into the parameter study dataset as a non-index coordinate"""
        set_names_array = self._create_set_names_array()
        self.parameter_study = xarray.merge(
            [self.parameter_study.reset_coords(), set_names_array], join="outer", compat="no_conflicts"
        ).set_coords(_set_coordinate_key)

    def _create_parameter_study(self) -> None:
        """Create the standard structure for the parameter study dataset

        requires:

        * ``self._set_hashes``: parameter set content hashes identifying rows of parameter study
        * ``self._parameter_names``: parameter names used as columns of parameter study
        * ``self._samples``: The parameter study samples. Rows are sets. Columns are parameters.

        creates attribute:

        * ``self.parameter_study``
        """
        sample_arrays = [
            xarray.DataArray(
                _coerce_values(list(values), name),
                name=name,
                dims=[_hash_coordinate_key],
                coords={_hash_coordinate_key: self._set_hashes},
            )
            for name, values in zip(self._parameter_names, self._samples.T)
        ]
        self.parameter_study = xarray.merge(sample_arrays, join="outer", compat="no_conflicts")
        self._merge_set_names_array()
        self.parameter_study = self.parameter_study.swap_dims({_hash_coordinate_key: _set_coordinate_key})

    def _parameter_study_to_numpy(self) -> numpy.ndarray:
        """Return the parameter study data as a 2D numpy array

        :return: data
        """
        return _parameter_study_to_numpy(self.parameter_study)

    def parameter_study_to_dict(self) -> typing.Dict[str, typing.Dict[str, typing.Any]]:
        """Return parameter study as a dictionary

        Used for iterating on parameter sets in an SCons workflow with parameter substitution dictionaries, e.g.

        .. code-block::

           >>> for set_name, parameters in parameter_generator.parameter_study_to_dict().items():
           ...     print(f"{set_name}: {parameters}")
           ...
           parameter_set0: {'parameter_1': 1, 'parameter_2': 'a'}
           parameter_set1: {'parameter_1': 1, 'parameter_2': 'b'}
           parameter_set2: {'parameter_1': 2, 'parameter_2': 'a'}
           parameter_set3: {'parameter_1': 2, 'parameter_2': 'b'}

        :return: parameter study sets and samples as a dictionary: {set_name: {parameter: value}, ...}
        """
        parameter_study_dictionary = {}
        for set_name, parameters in self.parameter_study.groupby(_set_coordinate_key):
            parameter_dict = {key: array.values.item() for key, array in parameters.items()}
            parameter_study_dictionary[str(set_name)] = parameter_dict
        return parameter_study_dictionary

    def _merge_parameter_studies(self) -> None:
        """Merge the current parameter study into a previous parameter study.

        When merging across identical parameter spaces, preserves the previous parameter study set name to set
        contents associations by dropping the new studies' set names during merge. If the parameter spaces are unique
        across studies, this method will use ``_propagate_parameter_space()`` to resolve the parameter spaces and break
        the set name to set contents associations of the previous study.

        Resets attributes:

        * ``self.parameter_study``
        * ``self._samples``
        * ``self._set_hashes``
        * ``self._set_names``

        :raises RuntimeError: If the ``self.previous_parameter_study`` attribute is None
        """
        if self.previous_parameter_study is None:
            raise RuntimeError("Called without a previous parameter study")

        previous_parameter_study = _open_parameter_study(self.previous_parameter_study)
        self.parameter_study = _merge_parameter_studies(
            [previous_parameter_study, self.parameter_study], self.set_name_template
        )
        self.parameter_study = self.parameter_study.swap_dims({_set_coordinate_key: _hash_coordinate_key})
        previous_parameter_study.close()

        # Recover parameter study numpy array(s) to match merged study
        self._samples = self._parameter_study_to_numpy()

        # Recalculate attributes with lengths matching the number of parameter sets
        self._set_hashes = list(self.parameter_study.coords[_hash_coordinate_key].values)
        self._set_names = self.parameter_study[_set_coordinate_key].to_series().to_dict()
        self.parameter_study = self.parameter_study.swap_dims({_hash_coordinate_key: _set_coordinate_key})


class _ScipyGenerator(ParameterGenerator, ABC):

    def _validate(self) -> None:
        """Validate the parameter distribution schema. Executed by class initiation.

        .. code-block::

           parameter_schema = {
               'num_simulations': 4,  # Required key. Value must be an integer.
               'parameter_1': {
                   'distribution': 'norm',  # Required key. Value must be a valid scipy.stats
                   'loc': 50,               # distribution name.
                   'scale': 1
               },
               'parameter_2': {
                   'distribution': 'skewnorm',
                   'a': 4,
                   'loc': 30,
                   'scale': 2
               }
           }

        :raises waves.exceptions.SchemaValidationError:

            * Parameter schema is not a dictionary
            * Parameter schema ``num_simulations`` key is not an integer
            * Parameter definition distribution value is not a valid Python identifier
            * Parameter definition key(s) is not a valid Python identifier
            * Parameter schema does not have a ``num_simulations`` key
            * Parameter definition does not contain a ``distribution`` key
        """
        if not isinstance(self.parameter_schema, dict):
            raise SchemaValidationError("parameter_schema must be a dictionary")
        # TODO: Settle on an input file schema and validation library
        if "num_simulations" not in self.parameter_schema.keys():
            raise SchemaValidationError("Parameter schema is missing the required 'num_simulations' key")
        elif not isinstance(self.parameter_schema["num_simulations"], int):
            raise SchemaValidationError("Parameter schema 'num_simulations' must be an integer.")
        self._create_parameter_names()
        for name in self._parameter_names:
            parameter_keys = self.parameter_schema[name].keys()
            parameter_definition = self.parameter_schema[name]
            if "distribution" not in parameter_keys:
                raise SchemaValidationError(f"Parameter '{name}' does not contain the required 'distribution' key")
            elif (
                not isinstance(parameter_definition["distribution"], str)
                or not parameter_definition["distribution"].isidentifier()  # noqa: W503
            ):
                raise SchemaValidationError(
                    f"Parameter '{name}' distribution '{parameter_definition['distribution']}' "
                    "is not a valid Python identifier"
                )
            else:
                for key in parameter_keys:
                    if not isinstance(key, str) or not key.isidentifier():
                        raise SchemaValidationError(
                            f"Parameter '{name}' keyword argument '{key}' is not a valid Python identifier"
                        )
        # TODO: Raise an exception if the current parameter distributions don't match the previous_parameter_study
        self.parameter_distributions = self._generate_parameter_distributions()

    def _generate(self, **kwargs) -> None:
        set_count = self.parameter_schema["num_simulations"]
        parameter_count = len(self._parameter_names)
        override_kwargs = {"d": parameter_count}
        if kwargs:
            kwargs.update(override_kwargs)
        else:
            kwargs = override_kwargs
        sampler = getattr(scipy.stats.qmc, self.sampler_class)(**kwargs)
        self._generate_distribution_samples(sampler, set_count, parameter_count)
        super()._generate()

    def _generate_parameter_distributions(self) -> dict:
        """Return dictionary containing the {parameter name: scipy.stats distribution} defined by the parameter schema.

        :return: parameter_distributions
        """
        parameter_dictionary = copy.deepcopy({key: self.parameter_schema[key] for key in self._parameter_names})
        parameter_distributions = {}
        for parameter, attributes in parameter_dictionary.items():
            distribution_name = attributes.pop("distribution")
            parameter_distributions[parameter] = getattr(scipy.stats, distribution_name)(**attributes)
        return parameter_distributions

    def _generate_distribution_samples(self, sampler, set_count, parameter_count) -> None:
        """Create parameter distribution samples

        Requires attibrutes:

        * ``self.parameter_distributions``: dictionary containing the {parameter name: scipy.stats distribution} defined
          by the parameter schema. Set by
          :meth:`waves.parameter_generators._ScipyGenerator._generate_parameter_distributions`.

        Sets attribute(s):

        * ``self._samples``: The parameter study samples. A 2D numpy array in the shape (number of parameter sets,
            number of parameters).
        """
        self._samples = numpy.zeros((set_count, parameter_count))
        quantiles = sampler.random(set_count)
        for i, distribution in enumerate(self.parameter_distributions.values()):
            self._samples[:, i] = distribution.ppf(quantiles[:, i])

    def _create_parameter_names(self) -> None:
        """Construct the parameter names from a distribution parameter schema"""
        self._parameter_names = [key for key in self.parameter_schema.keys() if key != "num_simulations"]


class CartesianProduct(ParameterGenerator):
    """Builds a cartesian product parameter study

    Parameters must be scalar valued integers, floats, strings, or booleans

    :param parameter_schema: The YAML loaded parameter study schema dictionary - ``{parameter_name: schema value}``
        CartesianProduct expects "schema value" to be an iterable. For example, when read from a YAML file "schema
        value" will be a Python list. Each parameter's values must have a consistent data type, but data type may vary
        between parameters.
    :param output_file_template: Output file name template for multiple file output of the parameter study. Required if
        parameter sets will be written to files instead of printed to STDOUT. May contain pathseps for an absolute or
        relative path template. May contain the ``@number`` set number placeholder in the file basename but not in the
        path. If the placeholder is not found it will be appended to the template string. Output files are overwritten
        if the content of the file has changed or if ``overwrite`` is True. ``output_file_template`` and ``output_file``
        are mutually exclusive.
    :param output_file: Output file name for single file output of the parameter study. Required if parameter sets will
        be written to a file instead of printed to STDOUT. May contain pathseps for an absolute or relative path.
        Output file is overwritten if the content of the file has changed or if ``overwrite`` is True. ``output_file``
        and ``output_file_template`` are mutually exclusive.
    :param output_file_type: Output file syntax or type. Options are: 'yaml', 'h5'.
    :param set_name_template: Parameter set name template. Overridden by ``output_file_template``, if provided.
    :param previous_parameter_study: A relative or absolute file path to a previously created parameter
        study Xarray Dataset. If a previous parameter study exists, it is merged into the current study upon generation.
        Set name to content associations of the previous study are preserved when the parameter spaces between the
        previous and current study are identical. If the parameter spaces are unique, the current study will propagate
        the parameter spaces to resolve them. This will break set name to content associations of the previous study.
    :param require_previous_parameter_study: Raise a ``RuntimeError`` if the previous parameter study file is missing.
    :param overwrite: Overwrite existing output files
    :param write_meta: Write a meta file named "parameter_study_meta.txt" containing the parameter set file names.
        Useful for command line execution with build systems that require an explicit file list for target creation.

    :var self.parameter_study: The final parameter study XArray Dataset object

    :raises waves.exceptions.MutuallyExclusiveError: If the mutually exclusive output file template and output file
        options are both specified
    :raises waves.exceptions.APIError: If an unknown output file type is requested
    :raises RuntimeError: If a previous parameter study file is specified and missing, and
        ``require_previous_parameter_study`` is ``True``
    :raises waves.exceptions.SchemaValidationError:

        * Parameter schema is not a dictionary
        * Parameter key is not a supported iterable: set, tuple, list

    Example

    .. code-block::

       >>> import waves
       >>> parameter_schema = {
       ...     'parameter_1': [1, 2],
       ...     'parameter_2': ['a', 'b']
       ... }
       >>> parameter_generator = waves.parameter_generators.CartesianProduct(parameter_schema)
       >>> print(parameter_generator.parameter_study)
       <xarray.Dataset>
       Dimensions:       (set_hash: 4)
       Coordinates:
           set_hash      (set_hash) <U32 'de3cb3eaecb767ff63973820b2...
         * set_name      (set_hash) <U14 'parameter_set0' ... 'param...
       Data variables:
           parameter_1   (set_hash) object 1 1 2 2
           parameter_2   (set_hash) object 'a' 'b' 'a' 'b'
    """

    def _validate(self) -> None:
        """Validate the Cartesian Product parameter schema. Executed by class initiation."""
        if not isinstance(self.parameter_schema, dict):
            raise SchemaValidationError("parameter_schema must be a dictionary")
        # TODO: Settle on an input file schema and validation library
        self._parameter_names = list(self.parameter_schema.keys())
        # List, sets, and tuples are the supported PyYAML iterables that will support expected behavior
        for name in self._parameter_names:
            if not isinstance(self.parameter_schema[name], (list, set, tuple)):
                raise SchemaValidationError(f"Parameter '{name}' is not one of list, set, or tuple")

    def _generate(self, **kwargs) -> None:
        """Generate the Cartesian Product parameter sets."""
        self._samples = numpy.array(list(itertools.product(*self.parameter_schema.values())), dtype=object)
        super()._generate()


class LatinHypercube(_ScipyGenerator):
    """Builds a Latin-Hypercube parameter study from the `scipy Latin Hypercube`_ class

    .. warning::

       The merged parameter study feature does *not* check for consistent parameter distributions. Changing the
       parameter definitions and merging with a previous parameter study will result in incorrect relationships between
       parameter schema and the parameter study samples.

    :param parameter_schema: The YAML loaded parameter study schema dictionary - ``{parameter_name: schema value}``
        LatinHypercube expects "schema value" to be a dictionary with a strict structure and several required keys.
        Validated on class instantiation.
    :param output_file_template: Output file name template for multiple file output of the parameter study. Required if
        parameter sets will be written to files instead of printed to STDOUT. May contain pathseps for an absolute or
        relative path template. May contain the ``@number`` set number placeholder in the file basename but not in the
        path. If the placeholder is not found it will be appended to the template string. Output files are overwritten
        if the content of the file has changed or if ``overwrite`` is True. ``output_file_template`` and ``output_file``
        are mutually exclusive.
    :param output_file: Output file name for single file output of the parameter study. Required if parameter sets will
        be written to a file instead of printed to STDOUT. May contain pathseps for an absolute or relative path.
        Output file is overwritten if the content of the file has changed or if ``overwrite`` is True. ``output_file``
        and ``output_file_template`` are mutually exclusive.
    :param output_file_type: Output file syntax or type. Options are: 'yaml', 'h5'.
    :param set_name_template: Parameter set name template. Overridden by ``output_file_template``, if provided.
    :param previous_parameter_study: A relative or absolute file path to a previously created parameter
        study Xarray Dataset. If a previous parameter study exists, it is merged into the current study upon generation.
        Set name to content associations of the previous study are preserved when the parameter spaces between the
        previous and current study are identical. If the parameter spaces are unique, the current study will propagate
        the parameter spaces to resolve them. This will break set name to content associations of the previous study.
    :param require_previous_parameter_study: Raise a ``RuntimeError`` if the previous parameter study file is missing.
    :param overwrite: Overwrite existing output files
    :param write_meta: Write a meta file named "parameter_study_meta.txt" containing the parameter set file names.
        Useful for command line execution with build systems that require an explicit file list for target creation.
    :param kwargs: Any additional keyword arguments are passed through to the sampler method

    :var self.parameter_distributions: A dictionary mapping parameter names to the `scipy.stats`_ distribution
    :var self.parameter_study: The final parameter study XArray Dataset object

    :raises waves.exceptions.MutuallyExclusiveError: If the mutually exclusive output file template and output file
        options are both specified
    :raises waves.exceptions.APIError: If an unknown output file type is requested
    :raises RuntimeError: If a previous parameter study file is specified and missing, and
        ``require_previous_parameter_study`` is ``True``

    To produce consistent Latin Hypercubes on repeat instantiations, the ``**kwargs`` must include ``{'seed': <int>}``.
    See the `scipy Latin Hypercube`_ ``scipy.stats.qmc.LatinHypercube`` class documentation for details The ``d``
    keyword argument is internally managed and will be overwritten to match the number of parameters defined in the
    parameter schema.

    Example

    .. code-block::

       >>> import waves
       >>> parameter_schema = {
       ...     'num_simulations': 4,  # Required key. Value must be an integer.
       ...     'parameter_1': {
       ...         'distribution': 'norm',  # Required key. Value must be a valid scipy.stats
       ...         'loc': 50,               # distribution name.
       ...         'scale': 1
       ...     },
       ...     'parameter_2': {
       ...         'distribution': 'skewnorm',
       ...         'a': 4,
       ...         'loc': 30,
       ...         'scale': 2
       ...     }
       ... }
       >>> parameter_generator = waves.parameter_generators.LatinHypercube(parameter_schema)
       >>> print(parameter_generator.parameter_study)
       <xarray.Dataset>
       Dimensions:       (set_hash: 4)
       Coordinates:
           set_hash      (set_hash) <U32 '1e8219dae27faa5388328e225a...
         * set_name      (set_hash) <U14 'parameter_set0' ... 'param...
       Data variables:
           parameter_1   (set_hash) float64 0.125 ... 51.15
           parameter_2   (set_hash) float64 0.625 ... 30.97
    """

    def __init__(self, *args, **kwargs) -> None:
        self.sampler_class = "LatinHypercube"
        super().__init__(*args, **kwargs)

    def _generate(self, **kwargs) -> None:
        """Generate the Latin Hypercube parameter sets"""
        super()._generate(**kwargs)


class OneAtATime(ParameterGenerator):
    """Builds a parameter study with single-value changes from a nominal parameter set. The nominal parameter set is
    created from the first value of every parameter iterable.

    Parameters must be scalar valued integers, floats, strings, or booleans

    The nominal parameter set will always be the first parameter set, e.g. ``parameter_set0`` for the default
    ``set_name_template``.

    :param parameter_schema: The YAML loaded parameter study schema dictionary - ``{parameter_name: schema value}``
        OneAtATime expects "schema value" to be an ordered iterable. For example, when read from a YAML file "schema
        value" will be a Python list. Each parameter's values must have a consistent data type, but data type may vary
        between parameters.
    :param output_file_template: Output file name template for multiple file output of the parameter study. Required if
        parameter sets will be written to files instead of printed to STDOUT. May contain pathseps for an absolute or
        relative path template. May contain the ``@number`` set number placeholder in the file basename but not in the
        path. If the placeholder is not found it will be appended to the template string. Output files are overwritten
        if the content of the file has changed or if ``overwrite`` is True. ``output_file_template`` and ``output_file``
        are mutually exclusive.
    :param output_file: Output file name for single file output of the parameter study. Required if parameter sets will
        be written to a file instead of printed to STDOUT. May contain pathseps for an absolute or relative path.
        Output file is overwritten if the content of the file has changed or if ``overwrite`` is True. ``output_file``
        and ``output_file_template`` are mutually exclusive.
    :param output_file_type: Output file syntax or type. Options are: 'yaml', 'h5'.
    :param set_name_template: Parameter set name template. Overridden by ``output_file_template``, if provided.
    :param previous_parameter_study: A relative or absolute file path to a previously created parameter
        study Xarray Dataset. If a previous parameter study exists, it is merged into the current study upon generation.
        Set name to content associations of the previous study are preserved when the parameter spaces between the
        previous and current study are identical. If the parameter spaces are unique, the current study will propagate
        the parameter spaces to resolve them. This will break set name to content associations of the previous study.
    :param require_previous_parameter_study: Raise a ``RuntimeError`` if the previous parameter study file is missing.
    :param overwrite: Overwrite existing output files
    :param write_meta: Write a meta file named "parameter_study_meta.txt" containing the parameter set file names.
        Useful for command line execution with build systems that require an explicit file list for target creation.

    :var self.parameter_study: The final parameter study XArray Dataset object

    :raises waves.exceptions.MutuallyExclusiveError: If the mutually exclusive output file template and output file
        options are both specified
    :raises waves.exceptions.APIError: If an unknown output file type is requested
    :raises RuntimeError: If a previous parameter study file is specified and missing, and
        ``require_previous_parameter_study`` is ``True``
    :raises waves.exceptions.SchemaValidationError:

        * Parameter schema is not a dictionary
        * Parameter key is not a supported iterable: tuple, list
        * Parameter key is empty

    Example

    .. code-block::

       >>> import waves
       >>> parameter_schema = {
       ...     'parameter_1': [1.0],
       ...     'parameter_2': ['a', 'b'],
       ...     'parameter_3': [5, 3, 7]
       ... }
       >>> parameter_generator = waves.parameter_generators.OneAtATime(parameter_schema)
       >>> print(parameter_generator.parameter_study)
       <xarray.Dataset>
       Dimensions:         (set_name: 4)
       Coordinates:
           set_hash        (set_name) <U32 '375a9b0b7c00d01bced92d9c5a6d302c' ....
         * set_name        (set_name) <U14 'parameter_set0' ... 'parameter_set3'
           parameter_sets  (set_name) <U14 'parameter_set0' ... 'parameter_set3'
       Data variables:
           parameter_1     (set_name) float64 32B 1.0 1.0 1.0 1.0
           parameter_2     (set_name) <U1 16B 'a' 'b' 'a' 'a'
           parameter_3     (set_name) int64 32B 5 5 3 7
    """

    def _validate(self) -> None:
        """Validate the One-at-a-Time parameter schema. Executed by class initiation."""
        if not isinstance(self.parameter_schema, dict):
            raise SchemaValidationError("parameter_schema must be a dictionary")
        self._parameter_names = list(self.parameter_schema.keys())
        # List and tuples are the supported PyYAML ordered iterables that will support expected behavior
        for name in self._parameter_names:
            if not isinstance(self.parameter_schema[name], (list, tuple)):
                raise SchemaValidationError(f"Parameter '{name}' is not a list or tuple")
            if len(self.parameter_schema[name]) < 1:
                raise SchemaValidationError(f"Parameter '{name}' must have at least one value")

    def _generate(self, **kwargs) -> None:
        """Generate the parameter sets from the user provided parameter values."""
        # Count how many total sets will be generated (= nominal set + number of off-nominal values)
        set_count = 1 + numpy.sum([len(self.parameter_schema[name]) - 1 for name in self._parameter_names])
        # Generate the nominal set, assuming that the first entry of each parameter is the nominal parameter
        nominal_set = numpy.array([[self.parameter_schema[name][0] for name in self._parameter_names]], dtype=object)
        # Generate the off-nominal sets, assuming that the first entry of each parameter is the nominal parameter
        all_sets = numpy.repeat([nominal_set[0]], set_count, axis=0)
        parameter_set_index = 1  # Start at 1 since we don't change the nominal set
        for parameter_name_index, name in enumerate(self._parameter_names):
            if len(self.parameter_schema[name]) > 1:
                for value in self.parameter_schema[name][1:]:  # Skip nominal value
                    all_sets[parameter_set_index][parameter_name_index] = value
                    parameter_set_index += 1
        # Combine the studies, preserving the nominal set as first set, e.g. "parameter_set0" by default.
        # This is not possible with super()._generate()
        nominal_study = CustomStudy(
            {"parameter_samples": nominal_set, "parameter_names": self._parameter_names},
            set_name_template=self.set_name_template.template,
        ).parameter_study
        off_nominal_study = CustomStudy(
            {"parameter_samples": all_sets, "parameter_names": self._parameter_names},
            set_name_template=self.set_name_template.template,
        ).parameter_study
        self.parameter_study = _merge_parameter_studies([nominal_study, off_nominal_study], self.set_name_template)
        self.parameter_study = self.parameter_study.sortby(_set_coordinate_key)
        # Do work normally performed by super()._generate(). Must re-calculate semi-private variables
        self.parameter_study = self.parameter_study.swap_dims({_set_coordinate_key: _hash_coordinate_key})
        self._samples = self._parameter_study_to_numpy()
        self._set_hashes = list(self.parameter_study.coords[_hash_coordinate_key].values)
        self._set_names = self.parameter_study[_set_coordinate_key].to_series().to_dict()
        self.parameter_study = self.parameter_study.swap_dims({_hash_coordinate_key: _set_coordinate_key})
        if self.previous_parameter_study is not None and self.previous_parameter_study.is_file():
            self._merge_parameter_studies()


class CustomStudy(ParameterGenerator):
    """Builds a custom parameter study from user-specified values

    Parameters must be scalar valued integers, floats, strings, or booleans

    :param parameter_schema: Dictionary with two keys: ``parameter_samples`` and ``parameter_names``.
        Parameter samples in the form of a 2D array with shape M x N, where M is the number of parameter sets and N is
        the number of parameters. Parameter names in the form of a 1D array with length N. When creating a
        `parameter_samples` array with mixed type (e.g. string and floats) use `dtype=object` to preserve the mixed
        types and avoid casting all values to a common type (e.g. all your floats will become strings). Each parameter's
        values must have a consistent data type, but data type may vary between parameters.
    :param output_file_template: Output file name template for multiple file output of the parameter study. Required if
        parameter sets will be written to files instead of printed to STDOUT. May contain pathseps for an absolute or
        relative path template. May contain the ``@number`` set number placeholder in the file basename but not in the
        path. If the placeholder is not found it will be appended to the template string. Output files are overwritten
        if the content of the file has changed or if ``overwrite`` is True. ``output_file_template`` and ``output_file``
        are mutually exclusive.
    :param output_file: Output file name for single file output of the parameter study. Required if parameter sets will
        be written to a file instead of printed to STDOUT. May contain pathseps for an absolute or relative path.
        Output file is overwritten if the content of the file has changed or if ``overwrite`` is True. ``output_file``
        and ``output_file_template`` are mutually exclusive.
    :param output_file_type: Output file syntax or type. Options are: 'yaml', 'h5'.
    :param set_name_template: Parameter set name template. Overridden by ``output_file_template``, if provided.
    :param previous_parameter_study: A relative or absolute file path to a previously created parameter
        study Xarray Dataset. If a previous parameter study exists, it is merged into the current study upon generation.
        Set name to content associations of the previous study are preserved when the parameter spaces between the
        previous and current study are identical. If the parameter spaces are unique, the current study will propagate
        the parameter spaces to resolve them. This will break set name to content associations of the previous study.
    :param require_previous_parameter_study: Raise a ``RuntimeError`` if the previous parameter study file is missing.
    :param overwrite: Overwrite existing output files
    :param write_meta: Write a meta file named "parameter_study_meta.txt" containing the parameter set file names.
        Useful for command line execution with build systems that require an explicit file list for target creation.

    :var self.parameter_study: The final parameter study XArray Dataset object

    :raises waves.exceptions.MutuallyExclusiveError: If the mutually exclusive output file template and output file
        options are both specified
    :raises waves.exceptions.APIError: If an unknown output file type is requested
    :raises RuntimeError: If a previous parameter study file is specified and missing, and
        ``require_previous_parameter_study`` is ``True``
    :raises waves.exceptions.SchemaValidationError:

        * Parameter schema is not a dictionary
        * Parameter schema does not contain the ``parameter_names`` key
        * Parameter schema does not contain the ``parameter_samples`` key
        * The ``parameter_samples`` value is an improperly shaped array

    Example

    .. code-block::

       >>> import waves
       >>> import numpy
       >>> parameter_schema = dict(
       ...     parameter_samples = numpy.array([[1.0, 'a', 5], [2.0, 'b', 6]], dtype=object),
       ...     parameter_names = numpy.array(['height', 'prefix', 'index']))
       >>> parameter_generator = waves.parameter_generators.CustomStudy(parameter_schema)
       >>> print(parameter_generator.parameter_study)
       <xarray.Dataset>
       Dimensions:       (set_hash: 2)
       Coordinates:
           set_hash      (set_hash) <U32 '50ba1a2716e42f8c4fcc34a90a...
         * set_name      (set_hash) <U14 'parameter_set0' 'parameter...
       Data variables:
           height        (set_hash) object 1.0 2.0
           prefix        (set_hash) object 'a' 'b'
           index         (set_hash) object 5 6
    """

    def _validate(self) -> None:
        """Validate the Custom Study parameter samples and names. Executed by class initiation."""
        if not isinstance(self.parameter_schema, dict):
            raise SchemaValidationError("parameter_schema must be a dictionary")
        try:
            self._parameter_names = self.parameter_schema["parameter_names"]
        except KeyError:
            raise SchemaValidationError("parameter_schema must contain the key: parameter_names")
        if "parameter_samples" not in self.parameter_schema:
            raise SchemaValidationError("parameter_schema must contain the key: parameter_samples")
        # Always convert to numpy array for shape check and _generate()
        else:
            self.parameter_schema["parameter_samples"] = numpy.array(
                self.parameter_schema["parameter_samples"], dtype=object
            )
        if (
            self.parameter_schema["parameter_samples"].ndim != 2
            or len(self._parameter_names) != self.parameter_schema["parameter_samples"].shape[1]  # noqa: W503
        ):
            raise SchemaValidationError(
                "The parameter samples must be an array of shape MxN, where N is the number of parameters."
            )
        return

    def _generate(self, **kwargs) -> None:
        """Generate the parameter study dataset from the user provided parameter array."""
        # Converted to numpy array by _validate. Simply assign to correct attribute
        self._samples = self.parameter_schema["parameter_samples"]
        super()._generate()


class SobolSequence(_ScipyGenerator):
    """Builds a Sobol sequence parameter study from the `scipy Sobol`_ class ``random`` method.

    .. warning::

       The merged parameter study feature does *not* check for consistent parameter distributions. Changing the
       parameter definitions and merging with a previous parameter study will result in incorrect relationships between
       parameter schema and the parameter study samples.

    :param parameter_schema: The YAML loaded parameter study schema dictionary - ``{parameter_name: schema value}``
        SobolSequence expects "schema value" to be a dictionary with a strict structure and several required keys.
        Validated on class instantiation.
    :param output_file_template: Output file name template for multiple file output of the parameter study. Required if
        parameter sets will be written to files instead of printed to STDOUT. May contain pathseps for an absolute or
        relative path template. May contain the ``@number`` set number placeholder in the file basename but not in the
        path. If the placeholder is not found it will be appended to the template string. Output files are overwritten
        if the content of the file has changed or if ``overwrite`` is True. ``output_file_template`` and ``output_file``
        are mutually exclusive.
    :param output_file: Output file name for single file output of the parameter study. Required if parameter sets will
        be written to a file instead of printed to STDOUT. May contain pathseps for an absolute or relative path.
        Output file is overwritten if the content of the file has changed or if ``overwrite`` is True. ``output_file``
        and ``output_file_template`` are mutually exclusive.
    :param output_file_type: Output file syntax or type. Options are: 'yaml', 'h5'.
    :param set_name_template: Parameter set name template. Overridden by ``output_file_template``, if provided.
    :param previous_parameter_study: A relative or absolute file path to a previously created parameter
        study Xarray Dataset. If a previous parameter study exists, it is merged into the current study upon generation.
        Set name to content associations of the previous study are preserved when the parameter spaces between the
        previous and current study are identical. If the parameter spaces are unique, the current study will propagate
        the parameter spaces to resolve them. This will break set name to content associations of the previous study.
    :param overwrite: Overwrite existing output files
    :param write_meta: Write a meta file named "parameter_study_meta.txt" containing the parameter set file names.
        Useful for command line execution with build systems that require an explicit file list for target creation.
    :param kwargs: Any additional keyword arguments are passed through to the sampler method

    :var self.parameter_distributions: A dictionary mapping parameter names to the ``scipy.stats`` distribution
    :var self.parameter_study: The final parameter study XArray Dataset object

    :raises waves.exceptions.MutuallyExclusiveError: If the mutually exclusive output file template and output file
        options are both specified
    :raises waves.exceptions.APIError: If an unknown output file type is requested
    :raises RuntimeError: If a previous parameter study file is specified and missing, and
        ``require_previous_parameter_study`` is ``True``

    To produce consistent Sobol sequences on repeat instantiations, the ``**kwargs`` must include either
    ``scramble=False`` or ``seed=<int>``. See the `scipy Sobol`_ ``scipy.stats.qmc.Sobol`` class documentation for
    details.  The ``d`` keyword argument is internally managed and will be overwritten to match the number of parameters
    defined in the parameter schema.

    Example

    .. code-block::

       >>> import waves
       >>> parameter_schema = {
       ...     'num_simulations': 4,  # Required key. Value must be an integer.
       ...     'parameter_1': {
       ...         'distribution': 'uniform',  # Required key. Value must be a valid scipy.stats
       ...         'loc': 0,                   # distribution name.
       ...         'scale': 10
       ...     },
       ...     'parameter_2': {
       ...         'distribution': 'uniform',
       ...         'loc': 2,
       ...         'scale': 3
       ...     }
       ... }
       >>> parameter_generator = waves.parameter_generators.SobolSequence(parameter_schema)
       >>> print(parameter_generator.parameter_study)
       <xarray.Dataset>
       Dimensions:       (set_name: 4)
       Coordinates:
           set_hash      (set_name) <U32 'c1fa74da12c0991379d1df6541c421...
         * set_name      (set_name) <U14 'parameter_set0' ... 'parameter...
       Data variables:
           parameter_1   (set_name) float64 0.0 0.5 ... 7.5 2.5
           parameter_2   (set_name) float64 0.0 0.5 ... 4.25
    """

    def __init__(self, *args, **kwargs) -> None:
        self.sampler_class = "Sobol"
        super().__init__(*args, **kwargs)

    def _generate(self, **kwargs) -> None:
        """Generate the parameter study dataset from the user provided parameter array"""
        super()._generate(**kwargs)


class ScipySampler(_ScipyGenerator):
    """Builds a scipy sampler parameter study from a `scipy.stats.qmc`_ ``sampler_class``

    Samplers must use the ``d`` parameter space dimension keyword argument. The following samplers are tested for
    parameter study shape and merge behavior:

    * Sobol
    * Halton
    * LatinHypercube
    * PoissonDisk

    .. warning::

       The merged parameter study feature does *not* check for consistent parameter distributions. Changing the
       parameter definitions and merging with a previous parameter study will result in incorrect relationships between
       parameter schema and the parameter study samples.

    :param sampler_class: The `scipy.stats.qmc`_ sampler class name. Case sensitive.
    :param parameter_schema: The YAML loaded parameter study schema dictionary - ``{parameter_name: schema value}``
        ScipySampler expects "schema value" to be a dictionary with a strict structure and several required keys.
        Validated on class instantiation.
    :param output_file_template: Output file name template for multiple file output of the parameter study. Required if
        parameter sets will be written to files instead of printed to STDOUT. May contain pathseps for an absolute or
        relative path template. May contain the ``@number`` set number placeholder in the file basename but not in the
        path. If the placeholder is not found it will be appended to the template string. Output files are overwritten
        if the content of the file has changed or if ``overwrite`` is True. ``output_file_template`` and ``output_file``
        are mutually exclusive.
    :param output_file: Output file name for single file output of the parameter study. Required if parameter sets will
        be written to a file instead of printed to STDOUT. May contain pathseps for an absolute or relative path.
        Output file is overwritten if the content of the file has changed or if ``overwrite`` is True. ``output_file``
        and ``output_file_template`` are mutually exclusive.
    :param output_file_type: Output file syntax or type. Options are: 'yaml', 'h5'.
    :param set_name_template: Parameter set name template. Overridden by ``output_file_template``, if provided.
    :param previous_parameter_study: A relative or absolute file path to a previously created parameter
        study Xarray Dataset. If a previous parameter study exists, it is merged into the current study upon generation.
        Set name to content associations of the previous study are preserved when the parameter spaces between the
        previous and current study are identical. If the parameter spaces are unique, the current study will propagate
        the parameter spaces to resolve them. This will break set name to content associations of the previous study.
    :param overwrite: Overwrite existing output files
    :param write_meta: Write a meta file named "parameter_study_meta.txt" containing the parameter set file names.
        Useful for command line execution with build systems that require an explicit file list for target creation.
    :param kwargs: Any additional keyword arguments are passed through to the sampler method

    :var self.parameter_distributions: A dictionary mapping parameter names to the ``scipy.stats`` distribution
    :var self.parameter_study: The final parameter study XArray Dataset object

    :raises waves.exceptions.MutuallyExclusiveError: If the mutually exclusive output file template and output file
        options are both specified
    :raises waves.exceptions.APIError: If an unknown output file type is requested
    :raises RuntimeError: If a previous parameter study file is specified and missing, and
        ``require_previous_parameter_study`` is ``True``

    Keyword arguments for the ``scipy.stats.qmc`` ``sampler_class``. The ``d`` keyword argument is internally managed
    and will be overwritten to match the number of parameters defined in the parameter schema.

    Example

    .. code-block::

       >>> import waves
       >>> parameter_schema = {
       ...     'num_simulations': 4,  # Required key. Value must be an integer.
       ...     'parameter_1': {
       ...         'distribution': 'norm',  # Required key. Value must be a valid scipy.stats
       ...         'loc': 50,               # distribution name.
       ...         'scale': 1
       ...     },
       ...     'parameter_2': {
       ...         'distribution': 'skewnorm',
       ...         'a': 4,
       ...         'loc': 30,
       ...         'scale': 2
       ...     }
       ... }
       >>> parameter_generator = waves.parameter_generators.ScipySampler("LatinHypercube", parameter_schema)
       >>> print(parameter_generator.parameter_study)
       <xarray.Dataset>
       Dimensions:       (set_hash: 4)
       Coordinates:
           set_hash      (set_hash) <U32 '1e8219dae27faa5388328e225a...
         * set_name      (set_hash) <U14 'parameter_set0' ... 'param...
       Data variables:
           parameter_1   (set_hash) float64 0.125 ... 51.15
           parameter_2   (set_hash) float64 0.625 ... 30.97
    """

    def __init__(self, sampler_class, *args, **kwargs) -> None:
        self.sampler_class = sampler_class
        super().__init__(*args, **kwargs)

    def _generate(self, **kwargs) -> None:
        """Generate the `scipy.stats.qmc`_ ``sampler_class`` parameter sets"""
        super()._generate(**kwargs)


class SALibSampler(ParameterGenerator, ABC):
    """Builds a SALib sampler parameter study from a `SALib.sample`_ ``sampler_class``

    Samplers must use the ``N`` sample count argument. Note that in `SALib.sample`_ ``N`` is *not* always equivalent to
    the number of simulations. The following samplers are tested for parameter study shape and merge behavior:

    * fast_sampler
    * finite_diff
    * latin
    * sobol
    * morris

    .. warning::

       For small numbers of parameters, some SALib generators produce duplicate parameter sets. These duplicate sets are
       removed during parameter study generation. This may cause the SALib analyze method(s) to raise errors related to
       the expected parameter set count.

    .. warning::

       The merged parameter study feature does *not* check for consistent parameter distributions. Changing the
       parameter definitions and merging with a previous parameter study will result in incorrect relationships between
       parameter schema and the parameter study samples.

    :param sampler_class: The `SALib.sample`_ sampler class name. Case sensitive.
    :param parameter_schema: The YAML loaded parameter study schema dictionary - ``{parameter_name: schema value}``
        SALibSampler expects "schema value" to be a dictionary with a strict structure and several required keys.
        Validated on class instantiation.
    :param output_file_template: Output file name template for multiple file output of the parameter study. Required if
        parameter sets will be written to files instead of printed to STDOUT. May contain pathseps for an absolute or
        relative path template. May contain the ``@number`` set number placeholder in the file basename but not in the
        path. If the placeholder is not found it will be appended to the template string. Output files are overwritten
        if the content of the file has changed or if ``overwrite`` is True. ``output_file_template`` and ``output_file``
        are mutually exclusive.
    :param output_file: Output file name for single file output of the parameter study. Required if parameter sets will
        be written to a file instead of printed to STDOUT. May contain pathseps for an absolute or relative path.
        Output file is overwritten if the content of the file has changed or if ``overwrite`` is True. ``output_file``
        and ``output_file_template`` are mutually exclusive.
    :param output_file_type: Output file syntax or type. Options are: 'yaml', 'h5'.
    :param set_name_template: Parameter set name template. Overridden by ``output_file_template``, if provided.
    :param previous_parameter_study: A relative or absolute file path to a previously created parameter
        study Xarray Dataset. If a previous parameter study exists, it is merged into the current study upon generation.
        Set name to content associations of the previous study are preserved when the parameter spaces between the
        previous and current study are identical. If the parameter spaces are unique, the current study will propagate
        the parameter spaces to resolve them. This will break set name to content associations of the previous study.
    :param overwrite: Overwrite existing output files
    :param write_meta: Write a meta file named "parameter_study_meta.txt" containing the parameter set file names.
        Useful for command line execution with build systems that require an explicit file list for target creation.
    :param kwargs: Any additional keyword arguments are passed through to the sampler method

    :var self.parameter_study: The final parameter study XArray Dataset object

    :raises waves.exceptions.MutuallyExclusiveError: If the mutually exclusive output file template and output file
        options are both specified
    :raises waves.exceptions.APIError: If an unknown output file type is requested
    :raises RuntimeError: If a previous parameter study file is specified and missing, and
        ``require_previous_parameter_study`` is ``True``
    :raises waves.exceptions.SchemaValidationError:

        * If the `SALib sobol`_ or `SALib morris`_ sampler is specified and there are fewer than 2 parameters.
        * ``N`` is not a key of ``parameter_schema``
        * ``problem`` is not a key of ``parameter_schema``
        * ``names`` is not a key of ``parameter_schema['problem']``
        * ``parameter_schema`` is not a dictionary
        * ``parameter_schema['N']`` is not an integer
        * ``parameter_schema['problem']`` is not a dictionary
        * ``parameter_schema['problem']['names']`` is not a YAML compliant iterable (list, set, tuple)

    Keyword arguments for the `SALib.sample`_ ``sampler_class`` ``sample`` method.

    *Example*

    .. code-block::

       >>> import waves
       >>> parameter_schema = {
       ...     "N": 4,  # Required key. Value must be an integer.
       ...     "problem": {  # Required key. See the SALib sampler interface documentation
       ...         "num_vars": 3,
       ...         "names": ["parameter_1", "parameter_2", "parameter_3"],
       ...         "bounds": [[-1, 1], [-2, 2], [-3, 3]]
       ...     }
       ... }
       >>> parameter_generator = waves.parameter_generators.SALibSampler("sobol", parameter_schema)
       >>> print(parameter_generator.parameter_study)
       <xarray.Dataset>
       Dimensions:       (set_name: 32)
       Coordinates:
           set_hash      (set_name) <U32 'e0cb1990f9d70070eaf5638101dcaf...
         * set_name      (set_name) <U15 'parameter_set0' ... 'parameter...
       Data variables:
           parameter_1   (set_name) float64 -0.2029 ... 0.187
           parameter_2   (set_name) float64 -0.801 ... 0.6682
           parameter_3   (set_name) float64 0.4287 ... -2.871
    """

    def __init__(self, sampler_class, *args, **kwargs) -> None:
        self.sampler_class = sampler_class
        super().__init__(*args, **kwargs)

    def _validate(self) -> None:
        if not isinstance(self.parameter_schema, dict):
            raise SchemaValidationError("parameter_schema must be a dictionary")
        # TODO: Settle on an input file schema and validation library
        if "N" not in self.parameter_schema.keys():
            raise SchemaValidationError("Parameter schema is missing the required 'N' key")
        elif not isinstance(self.parameter_schema["N"], int):
            raise SchemaValidationError("Parameter schema 'N' must be an integer.")
        # Check the SALib owned "problem" dictionary for necessary WAVES elements
        if "problem" not in self.parameter_schema.keys():
            raise SchemaValidationError("Parameter schema is missing the required 'problem' key")
        elif not isinstance(self.parameter_schema["problem"], dict):
            raise SchemaValidationError("'problem' must be a dictionary")
        if "names" not in self.parameter_schema["problem"].keys():
            raise SchemaValidationError("Parameter schema 'problem' dict is missing the required 'names' key")
        if not isinstance(self.parameter_schema["problem"]["names"], (list, set, tuple)):
            raise SchemaValidationError("Parameter 'names' is not one of list, set, or tuple")
        self._create_parameter_names()
        # Sampler specific validation
        self._sampler_validation()

    def _sampler_validation(self) -> None:
        """Call campler specific schema validation check methods

        * sobol requires at least two parameters

        Requires attributes:

        * ``self._sampler_class`` set by class initiation
        * ``self._parameter_names`` set by ``self._create_parameter_names()``

        :raises waves.exceptions.SchemaValidationError: A sobol or morris sampler contains fewer than two parameters
        """
        parameter_count = len(self._parameter_names)
        if self.sampler_class == "sobol" and parameter_count < 2:
            raise SchemaValidationError("The SALib Sobol sampler requires at least two parameters")
        if self.sampler_class == "morris" and parameter_count < 2:
            raise SchemaValidationError("The SALib Morris sampler requires at least two parameters")

    def _sampler_overrides(self, override_kwargs: typing.Optional[dict] = None) -> dict:
        """Provide sampler specific kwarg override dictionaries

        * sobol produces duplicate parameter sets for two parameters when ``calc_second_order`` is ``True``. Override
          this kwarg to be ``False`` if there are only two parameters.

        :param override_kwargs: any common kwargs to include in the override dictionary

        :return: override kwarg dictionary
        """
        if override_kwargs is None:
            override_kwargs = {}
        parameter_count = len(self._parameter_names)
        if self.sampler_class == "sobol" and parameter_count == 2:
            override_kwargs = {**override_kwargs, "calc_second_order": False}
        return override_kwargs

    def _create_parameter_names(self) -> None:
        """Construct the parameter names from a distribution parameter schema"""
        self._parameter_names = self.parameter_schema["problem"]["names"]

    def _generate(self, **kwargs) -> None:
        """Generate the `SALib.sample`_ ``sampler_class`` parameter sets"""
        N = self.parameter_schema["N"]
        override_kwargs = self._sampler_overrides()
        if kwargs:
            kwargs.update(override_kwargs)
        else:
            kwargs = override_kwargs
        __import__("SALib.sample", fromlist=[self.sampler_class])
        sampler = getattr(SALib.sample, self.sampler_class)
        problem = self.parameter_schema["problem"]
        self._samples = sampler.sample(problem, N, **kwargs)
        self._samples = numpy.unique(self._samples, axis=0)
        super()._generate()


def _calculate_set_hash(parameter_names: typing.List[str], set_samples: numpy.ndarray) -> str:
    """Calculate the unique, repeatable parameter set content hash for a single parameter set

    :param parameter_names: list of parameter names in matching order with parameter samples
    :param set_samples: list of parameter set sample values in matching order with parameter names

    :returns: unique parameter set hash/identifier

    :raises RuntimeError: if the number of parameter names doesn't match the number of set sample values
    """
    if len(parameter_names) != len(set_samples):
        raise RuntimeError("Expected length of parameter names to match number of sample values")
    set_samples = numpy.array(set_samples, dtype=object)
    sorted_contents = sorted(zip(parameter_names, set_samples))
    set_catenation = "\n".join(f"{name}:{repr(sample)}" for name, sample in sorted_contents)
    set_hash = hashlib.md5(set_catenation.encode("utf-8"), usedforsecurity=False).hexdigest()
    return set_hash


def _calculate_set_hashes(parameter_names: typing.List[str], samples: numpy.ndarray) -> typing.List[str]:
    """Calculate the unique, repeatable parameter set content hashes from a :class:`ParameterGenerator` object with
    populated ``self._samples`` attribute.

    Expects parameter names to correspond to the columns of the samples array

    :param parameter_generator: A parameter generator object with at least partially complete attributes

    :returns: list of parameter set hashes
    """
    return [_calculate_set_hash(parameter_names, set_samples) for set_samples in samples]


def _parameter_study_to_numpy(parameter_study: xarray.Dataset) -> numpy.ndarray:
    """Return the parameter study data as a 2D numpy array

    :param parameter_study: A :class:`ParameterGenerator` parameter study Xarray Dataset

    :return: data
    """
    data = []
    for set_hash, data_row in parameter_study.groupby(_hash_coordinate_key):
        data.append([data_row[key].item() for key in data_row.keys()])
    return numpy.array(data, dtype=object)


def _verify_parameter_study(parameter_study: xarray.Dataset):
    """Verify the contents of a parameter study

    :param parameter_study: A :class:`ParameterGenerator` parameter study Xarray Dataset

    Intended to verify parameter studies read from user supplied files. Currently the only check implemented in the set
    hash/set content consistency. Implies checking for the hash coordinate key and consistent data variable
    column/parameter names.

    :raises RuntimeError: if mandatory coordinate names are missing: ``set_name``, ``set_hash``
    :raises RuntimeError: if data variables and ``set_hash`` do not have the ``set_name`` dimension
    :raises RuntimeError: if parameter set hash values do not match the calculated hash from
        :meth:`_calculate_set_hash`.
    """
    # Check for mandatory coordinate keys
    coordinates = list(parameter_study.coords)
    if _set_coordinate_key not in coordinates:
        raise RuntimeError(f"Parameter study coordinate '{_set_coordinate_key}' missing")
    if _hash_coordinate_key not in coordinates:
        raise RuntimeError(f"Parameter study coordinate '{_hash_coordinate_key}' missing")

    # Check for the assigned dimensions
    if _set_coordinate_key not in parameter_study.dims:
        raise RuntimeError(f"Parameter study missing dimension '{_set_coordinate_key}'")
    keys = list(parameter_study.keys()) + [_hash_coordinate_key]
    for key in keys:
        if _set_coordinate_key not in parameter_study[key].dims:
            raise RuntimeError(f"Parameter study key '{key}' missing dimension '{_set_coordinate_key}'")

    # Check for parameter set hash values against parameter set name/content
    parameter_names = list(parameter_study.keys())
    file_hashes = [str(set_hash) for set_hash in parameter_study[_hash_coordinate_key].values]
    samples = _parameter_study_to_numpy(parameter_study)
    calculated_hashes = _calculate_set_hashes(parameter_names, samples)
    if set(file_hashes) != set(calculated_hashes):
        raise RuntimeError(
            f"Parameter study set hashes not equal to calculated set hashes: \n"
            f"file:          {file_hashes}\n"
            f"calculated:    {calculated_hashes}"
        )


def _return_dataset_types(original_dataset: xarray.Dataset, update_dataset: xarray.Dataset) -> dict:
    """Return the union of data variables ``{name: dtype}``

    :param original_dataset: Xarray Dataset with original types
    :param update_dataset: Xarray Dataset with override types. Types in this dataset overwrite types in
    ``original_dataset``

    :return: Dictionary with entries of type ``{name: dtype}`` constructed from ``original_dataset`` and
    ``update_dataset``

    :raises RuntimeError: if data variables with matching names have different types
    """
    # TODO: Accept an arbitrarily long list of positional arguments
    original_types = {key: original_dataset[key].dtype for key in original_dataset.keys()}
    update_types = {key: update_dataset[key].dtype for key in update_dataset.keys()}
    matching_keys = set(original_types.keys()) & set(update_types.keys())
    for key in matching_keys:
        original_type = original_types[key]
        update_type = update_types[key]
        if original_type != update_type:
            raise RuntimeError(f"Different types for '{key}': '{original_type}' and '{update_type}'")
    original_types.update(update_types)
    return original_types


def _open_parameter_study(parameter_study_file: typing.Union[pathlib.Path, str]) -> xarray.Dataset:
    """Return a :class:`ParameterGenerator` parameter study xarray Dataset after verifying contents

    :param parameter_study_file: Xarray parameter study file to open

    :return: A verified :class:`ParameterGenerator` parameter study xarray Dataset

    :raises RuntimeError: if file path is not found or is not a file
    :raises RuntimeError: if parameter study verification raises a RuntimeError
    """
    path = pathlib.Path(parameter_study_file)
    if not path.is_file():
        raise RuntimeError("File '{parameter_study_file}' is not a file")
    parameter_study = xarray.open_dataset(parameter_study_file, engine="h5netcdf")

    try:
        _verify_parameter_study(parameter_study)
    except RuntimeError as err:
        raise RuntimeError(
            f"Error opening '{parameter_study_file}'\n{err}\n"
            "Was the parameter study file modified by hand? "
            "Was the parameter study file generated on a system with differing machine precision? "
            f"Was the parameter study file generated by an older version of {_settings._project_name_short}?"
        )
    return parameter_study


def _coerce_values(values: typing.Iterable, name: typing.Optional[str] = None) -> numpy.ndarray:
    """Coerces values of an iterable into a single datatype. Warns the user if coercion was necessary.

    :param values: list of values
    :param name: optional name of the parameter

    :return: 1D numpy array of a consistent datatype
    """
    datatypes = set(type(value) for value in values)
    values_coerced = numpy.array(values)
    if len(datatypes) > 1:
        warnings.warn(
            f"Found mixed datatypes in parameter '{name}': '{datatypes}'. Parameter values will be unified to datatype:"
            f" '{type(values_coerced[0])}'."
        )
    return values_coerced


def _propagate_parameter_space(study_base: xarray.Dataset, study_other: xarray.Dataset) -> xarray.Dataset:
    """Propagate unique parameters from a new study into the base study, creating a new study using CustomStudy.
    Assumes that the parameter studies do not share any parameters. The incoming studies should have set name as the
    active dimension.

    This function breaks set_name-to-content associations of the input studies, including the base study. This is due
    to new set hashes calculated for each expanded parameter set.

    :param study_base: A :class:`ParameterGenerator` parameter study Xarray Dataset
    :param study_other: A :class:`ParameterGenerator` parameter study Xarray Dataset with unique parameters compared
        to `study_base`

    :return: :class:`CustomStudy` parameter study xarray Dataset
    """
    # Calculate parameter sets (ROWS) in the samples matrix
    num_parameter_sets_base = len(study_base[_set_coordinate_key])
    num_parameter_sets_other = len(study_other[_set_coordinate_key])
    total_parameter_sets = num_parameter_sets_base * num_parameter_sets_other

    # Calculate parameters (COLUMNS) in the samples/parameters matrix
    num_parameters_base = len(study_base.data_vars)
    num_parameters_other = len(study_other.data_vars)
    total_parameters = num_parameters_base + num_parameters_other

    # Populate matrices for the propagated CustomStudy
    propagated_study_samples = numpy.full((total_parameter_sets, total_parameters), numpy.nan, dtype=object)
    propagated_study_parameters = numpy.full(total_parameters, numpy.nan, dtype=object)

    # Parameter values will need to be repeated by some factor to fill out the sample space
    repeats_base = int(numpy.ceil(total_parameter_sets / num_parameter_sets_base))
    repeats_other = int(numpy.ceil(total_parameter_sets / num_parameter_sets_other))

    # Construct the parameter names vector
    propagated_study_parameters[0:num_parameters_base] = study_base.data_vars
    propagated_study_parameters[num_parameters_base:] = study_other.data_vars

    # Construct the samples matrix
    for set_index in range(num_parameter_sets_base):
        for repeat_index in range(repeats_base):
            row = set_index * repeats_base + repeat_index
            for column, parameter in enumerate(study_base.data_vars):
                # Populate each entry of the samples matrix using the values of each parameter set at each parameter
                propagated_study_samples[row, column] = study_base.isel(set_name=set_index)[parameter].to_numpy().item()
    for repeat_index in range(repeats_other):
        for set_index in range(num_parameter_sets_other):
            row = repeat_index * num_parameter_sets_other + set_index
            for column_index, parameter in enumerate(study_other.data_vars):
                column = column_index + num_parameters_base
                propagated_study_samples[row, column] = (
                    study_other.isel(set_name=set_index)[parameter].to_numpy().item()
                )

    parameter_schema = dict(
        parameter_samples=propagated_study_samples, parameter_names=propagated_study_parameters.flatten()
    )
    propagated_study = CustomStudy(parameter_schema).parameter_study
    return propagated_study


def _merge_parameter_studies(
    studies: typing.List[xarray.Dataset], template: typing.Optional[string.Template] = None
) -> xarray.Dataset:
    """Merge a list of parameter studies into one study.

    When merging across identical parameter spaces, preserves the first given parameter study set name to set contents
    associations by dropping subsequent studies' set names during merge. If the parameter spaces are unique across
    studies, this function will use ``_propagate_parameter_space()`` to resolve the spaces and break the set name to
    set contents associations of the base study.

    :param studies: list of parameter study xarray Datasets where the first study is considered the 'base' study
    :param template: parameter set naming :class:`string.Template`. If none is provided, fetch the default template
        using the ``@`` delimiter from the WAVES settings.

    :return: parameter study xarray Dataset

    :raises RuntimeError: if fewer than two parameter studies are in the input parameter `studies`
    """
    if len(studies) < 2:
        raise RuntimeError("Not enough parameter studies provided for merge operation")

    # Swap dimensions from the set name to the set hash to merge identical sets
    swap_to_hash_index = {_set_coordinate_key: _hash_coordinate_key}
    swap_to_set_index = {_hash_coordinate_key: _set_coordinate_key}
    studies = [study.swap_dims(swap_to_hash_index) for study in studies]

    # Split the list of studies into one 'base' study and the remainder
    study_base = studies.pop(0)

    types_dictionary = {}
    parameter_spaces = {"parameter_space0": {"studies": [study_base], "parameters": list(study_base.data_vars)}}
    parameter_space_index = 1
    for study_other in studies:
        # Verify type equality and record types prior to merge
        coerce_types = _return_dataset_types(study_base, study_other)
        types_dictionary.update(coerce_types)

<<<<<<< HEAD
        # Compare parameters of current study with existing known parameter spaces
        parameters = list(study_other.data_vars)
        generate_new_space = False
        for space in parameter_spaces.keys():
            shared_parameters = set(parameters) & set(parameter_spaces[space]["parameters"])
            unshared_parameters = set(parameters) ^ set(parameter_spaces[space]["parameters"])
            if any(shared_parameters) and any(unshared_parameters):
                raise RuntimeError(
                    f"Found study containing partially overlapping parameter space during attempted merge operation.\n"
                    f"Unshared parameter(s): '{unshared_parameters}'\n"
                    f"Shared parameters :'{shared_parameters}'"
                )
            if any(shared_parameters):
                generate_new_space = False
                parameter_spaces[space]["studies"].append(study_other)
                break
            if any(unshared_parameters):
                generate_new_space = True
        if generate_new_space:
            parameter_spaces[f"parameter_space{parameter_space_index}"] = {
                "studies": [study_other],
                "parameters": parameters,
            }
            parameter_space_index += 1

    # Merge studies in each parameter space. Preserves the set names of the first study in each space
    for space in parameter_spaces.keys():
        first_study = parameter_spaces[space]["studies"].pop(0)
        other_studies = [study.drop_vars(_set_coordinate_key) for study in parameter_spaces[space]["studies"]]
        merged_study = xarray.merge([first_study] + other_studies)
        # Coerce types back to their original type. Especially necessary for ints, which xarray.merge converts to float
        for parameter in parameter_spaces[space]["parameters"]:
            new_dtype = merged_study[parameter].dtype
            old_dtype = types_dictionary[parameter]
            if new_dtype != old_dtype:
                merged_study[parameter] = merged_study[parameter].astype(old_dtype)
        merged_study = merged_study.sortby(_hash_coordinate_key)
        # Recalculate attributes with lengths matching the number of parameter sets
        parameter_spaces[space]["studies"] = _update_set_names(merged_study, template)

    # If multiple parameter spaces, propagate into one combined study. Breaks all set name associations
    studies = [parameter_spaces[space]["studies"].swap_dims(swap_to_set_index) for space in parameter_spaces.keys()]
    study_combined = studies.pop(0)
    if any(studies):
        for study_other in studies:
            study_combined = _propagate_parameter_space(study_combined, study_other)
=======
        # Find and propagate any nonuniform parameter spaces
        study_base_parameters = [parameter for parameter in study_base.data_vars]
        study_other_parameters = [parameter for parameter in study_other.data_vars]
        extra_parameters = set(study_base_parameters) ^ set(study_other_parameters)
        shared_parameters = set(study_base_parameters) & set(study_other_parameters)
        if any(shared_parameters) and any(extra_parameters):
            raise RuntimeError(
                f"Found study containing partially overlapping parameter space during attempted merge operation.\n"
                f"Unshared parameter(s): '{extra_parameters}'\n"
                f"Shared parameters :'{shared_parameters}'"
            )
        if any(extra_parameters):
            # Parameter space propagation will fail if the individual spaces are not unique across all studies
            # TODO: Sort the parameter space prior to merge/propagate operations
            # https://re-git.lanl.gov/aea/python-projects/waves/-/issues/952
            study_base = _propagate_parameter_space(
                study_base.swap_dims(swap_to_set_index), study_other.swap_dims(swap_to_set_index)
            ).swap_dims(swap_to_hash_index)
            studies.remove(study_other)

    # Combine all studies after dropping set names from all but `study_base`
    studies = [study_base] + [study.drop_vars(_set_coordinate_key) for study in studies]
    study_combined = xarray.merge(studies, join="outer", compat="no_conflicts")
    study_combined = study_combined.sortby(_hash_coordinate_key)

    # Coerce types back to their original type.
    # Particularly necessary for ints, which are coerced to float by xarray.merge
    for key, old_dtype in types_dictionary.items():
        new_dtype = study_combined[key].dtype
        if new_dtype != old_dtype:
            study_combined[key] = study_combined[key].astype(old_dtype)

    # Recalculate attributes with lengths matching the number of parameter sets
    study_combined = _update_set_names(study_combined, template)
    study_combined = study_combined.swap_dims(swap_to_set_index)
>>>>>>> 45df86ad

    return study_combined


def _create_set_names(set_hashes: typing.List[str], template: typing.Optional[string.Template] = None) -> dict:
    """Construct parameter set names from the set name template and number of parameter set hashes. Set names are
    assigned to set hashes in hash ascending alphabetical order.

    :param set_hashes: parameter set content hashes identifying rows of parameter study
    :param template: parameter set naming :class:`string.Template`. If none is provided, fetch the default template
        using the ``@`` delimiter from the WAVES settings.

    :return: Dictionary mapping parameter set hash to parameter set name
    """
    if not template:
        template = _utilities._AtSignTemplate(_settings._default_set_name_template)

    set_names = {}
    set_hashes = sorted(set_hashes)
    for number, set_hash in enumerate(set_hashes):
        set_names[set_hash] = template.substitute({"number": number})

    return set_names


def _update_set_names(
    parameter_study: xarray.Dataset, template: typing.Optional[string.Template] = None
) -> xarray.Dataset:
    """Update the parameter set names after a parameter study dataset merge operation. Hashes that are missing set
    names are assigned a new set name in hash ascending alphabetical order.

    :param parameter_study: A :class:`ParameterGenerator` parameter study Xarray Dataset with swapped set hash and set
        name dimensions
    :param template: parameter set naming :class:`string.Template`. If none is provided upon call, fetch the default
        template using the ``@`` delimiter from the WAVES settings.

    :return: parameter study xarray Dataset

    :raises RuntimeError: if the new set name assignment has a shape mismatch, e.g. when the set name template doesn't
        match the existing set names in the parameter study.
    """
    parameter_study = parameter_study.sortby(_hash_coordinate_key)
    set_hashes = list(parameter_study.coords[_hash_coordinate_key].values)
    set_names = _create_set_names(set_hashes, template)
    new_set_names = [
        set_name
        for set_name in set_names.values()
        if set_name not in parameter_study.coords[_set_coordinate_key].values
    ]
    null_set_names = parameter_study.coords[_set_coordinate_key].isnull()
    if any(null_set_names):
        try:
            parameter_study.coords[_set_coordinate_key][null_set_names] = new_set_names
        except ValueError:
            raise RuntimeError(
                "Could not fill merged parameter set names. Does the parameter set naming convention match?"
            )

    return parameter_study


_module_objects = set(globals().keys()) - _exclude_from_namespace
__all__ = [name for name in _module_objects if not name.startswith("_")]<|MERGE_RESOLUTION|>--- conflicted
+++ resolved
@@ -1613,7 +1613,6 @@
         coerce_types = _return_dataset_types(study_base, study_other)
         types_dictionary.update(coerce_types)
 
-<<<<<<< HEAD
         # Compare parameters of current study with existing known parameter spaces
         parameters = list(study_other.data_vars)
         generate_new_space = False
@@ -1626,11 +1625,11 @@
                     f"Unshared parameter(s): '{unshared_parameters}'\n"
                     f"Shared parameters :'{shared_parameters}'"
                 )
-            if any(shared_parameters):
+            elif any(shared_parameters):
                 generate_new_space = False
                 parameter_spaces[space]["studies"].append(study_other)
                 break
-            if any(unshared_parameters):
+            elif any(unshared_parameters):
                 generate_new_space = True
         if generate_new_space:
             parameter_spaces[f"parameter_space{parameter_space_index}"] = {
@@ -1643,7 +1642,7 @@
     for space in parameter_spaces.keys():
         first_study = parameter_spaces[space]["studies"].pop(0)
         other_studies = [study.drop_vars(_set_coordinate_key) for study in parameter_spaces[space]["studies"]]
-        merged_study = xarray.merge([first_study] + other_studies)
+        merged_study = xarray.merge([first_study] + other_studies, join="outer", compat="no_conflicts")
         # Coerce types back to their original type. Especially necessary for ints, which xarray.merge converts to float
         for parameter in parameter_spaces[space]["parameters"]:
             new_dtype = merged_study[parameter].dtype
@@ -1660,43 +1659,6 @@
     if any(studies):
         for study_other in studies:
             study_combined = _propagate_parameter_space(study_combined, study_other)
-=======
-        # Find and propagate any nonuniform parameter spaces
-        study_base_parameters = [parameter for parameter in study_base.data_vars]
-        study_other_parameters = [parameter for parameter in study_other.data_vars]
-        extra_parameters = set(study_base_parameters) ^ set(study_other_parameters)
-        shared_parameters = set(study_base_parameters) & set(study_other_parameters)
-        if any(shared_parameters) and any(extra_parameters):
-            raise RuntimeError(
-                f"Found study containing partially overlapping parameter space during attempted merge operation.\n"
-                f"Unshared parameter(s): '{extra_parameters}'\n"
-                f"Shared parameters :'{shared_parameters}'"
-            )
-        if any(extra_parameters):
-            # Parameter space propagation will fail if the individual spaces are not unique across all studies
-            # TODO: Sort the parameter space prior to merge/propagate operations
-            # https://re-git.lanl.gov/aea/python-projects/waves/-/issues/952
-            study_base = _propagate_parameter_space(
-                study_base.swap_dims(swap_to_set_index), study_other.swap_dims(swap_to_set_index)
-            ).swap_dims(swap_to_hash_index)
-            studies.remove(study_other)
-
-    # Combine all studies after dropping set names from all but `study_base`
-    studies = [study_base] + [study.drop_vars(_set_coordinate_key) for study in studies]
-    study_combined = xarray.merge(studies, join="outer", compat="no_conflicts")
-    study_combined = study_combined.sortby(_hash_coordinate_key)
-
-    # Coerce types back to their original type.
-    # Particularly necessary for ints, which are coerced to float by xarray.merge
-    for key, old_dtype in types_dictionary.items():
-        new_dtype = study_combined[key].dtype
-        if new_dtype != old_dtype:
-            study_combined[key] = study_combined[key].astype(old_dtype)
-
-    # Recalculate attributes with lengths matching the number of parameter sets
-    study_combined = _update_set_names(study_combined, template)
-    study_combined = study_combined.swap_dims(swap_to_set_index)
->>>>>>> 45df86ad
 
     return study_combined
 
