.. README targets
.. include:: README.txt
   :start-after: target-start-do-not-remove
   :end-before: target-end-do-not-remove

.. General references
.. _`Anaconda Documentation`: https://docs.conda.io/projects/conda/en/latest/user-guide/tasks/manage-environments.html
.. _`automated build system`: https://en.wikipedia.org/wiki/List_of_build_automation_software
.. _`Confluence`: https://www.atlassian.com/software/confluence
.. _`ASC RE Gitlab`: https://re-git.lanl.gov/
.. _`ASC RE Gitlab HPC Accounts`: https://hpcaccounts.lanl.gov/projects/request/asc-re-gitlab
.. _`ASC RE Gitlab User Documentation`: https://re-git.lanl.gov/help/user/index.md
.. _`AEA Gitlab group`: https://re-git.lanl.gov/aea
.. _`AEA Gitlab group members`: https://re-git.lanl.gov/groups/aea/-/group_members
.. _`W-13`: https://int.lanl.gov/org/ddw/aldw/weapon-systems-engineering/advanced-engineering-analysis/index.shtml
.. _`Gitlab Flow`: https://docs.gitlab.com/ee/topics/gitlab_flow.html
.. _`Granta STK`: https://int.lanl.gov/projects/W13docs/GrantaSTK/#t=streamlined%2Fwelcome_to_v2.htm
.. _`Granta/MIMS`: http://grantami.lanl.gov/mi
.. _`Material Models`: https://re-git.lanl.gov/aea/material-models
.. _`Material Models members`: https://re-git.lanl.gov/groups/aea/material-models/-/group_members
.. _`Material Database`: https://ddw-confluence.lanl.gov/display/MD/Material+Database
.. _`Python`: https://www.python.org/
.. _`Python 3`: https://docs.python.org/3.6/
.. _`Python 2`: https://docs.python.org/2.7/
.. _`PEP-8`: https://www.python.org/dev/peps/pep-0008/
.. _`PEP-440`: https://www.python.org/dev/peps/pep-0440/
.. _`PEP-257`: https://peps.python.org/pep-0257/
.. _`PEP-287`: https://peps.python.org/pep-0287/
.. _`Software Carpentry`: https://software-carpentry.org/
.. _`sphinx`: https://www.sphinx-doc.org/en/master/
.. _`Cubit`: https://cubit.sandia.gov/public/documentation.html
.. _`re docs`: https://docs.python.org/3.6/library/re.html
.. _`Git Best Practices`: https://xcp-confluence.lanl.gov/display/EABM/Git+Best+Practices
.. _`Sphinx style guide`: https://documentation-style-guide-sphinx.readthedocs.io/en/latest/style-guide.html#
.. _`Python Top-Level Code Environment`: https://docs.python.org/3/library/__main__.html
.. _`Python argparse`: https://docs.python.org/3/library/argparse.html
.. _`Python pathlib`: https://docs.python.org/3/library/pathlib.html

.. Project specific links
.. _`upstream repository`: https://re-git.lanl.gov/kbrindley/waves/cpp_stub
.. _`Gitlab project issues`: https://re-git.lanl.gov/kbrindley/waves/-/issues
.. _`EABM API`: https://kbrindley.re-pages.lanl.gov/waves/dev/api.html#
.. _`EABM CLI`: https://kbrindley.re-pages.lanl.gov/waves/dev/cli.html#

.. Abaqus reference links
.. _`Abaqus Solid Continuum Elements`: http://simulia.lanl.gov:8080/EstProdDocs2019/English/DSSIMULIA_Established.htm?show=SIMACAEELMRefMap/simaelm-c-solidcont.htm
.. _`Abaqus scripting manual "Specifying a region"`: http://simulia.lanl.gov:8080/EstProdDocs2020/English/DSSIMULIA_Established.htm?show=SIMACAECMDRefMap/simacmd-c-intaclregions.htm
.. _`Abaqus UMAT documentation`: http://simulia.lanl.gov:8080/EstProdDocs2019/English/DSSIMULIA_Established.htm?show=SIMACAESUBRefMap/simasub-c-umat.htm

.. email addresses
.. _`Kyle Brindley`: kbrindley@lanl.gov
.. _`Thomas Roberts`: tproberts@lanl.gov
<<<<<<< HEAD
=======
.. _`Sergio Cordova`: sergioc@lanl.gov
>>>>>>> db1846e8
.. _`Prabhu Khalsa`: pkhalsa@lanl.gov
.. _`w13dev`: w13dev@lanl.gov
<|MERGE_RESOLUTION|>--- conflicted
+++ resolved
@@ -50,9 +50,6 @@
 .. email addresses
 .. _`Kyle Brindley`: kbrindley@lanl.gov
 .. _`Thomas Roberts`: tproberts@lanl.gov
-<<<<<<< HEAD
-=======
 .. _`Sergio Cordova`: sergioc@lanl.gov
->>>>>>> db1846e8
 .. _`Prabhu Khalsa`: pkhalsa@lanl.gov
 .. _`w13dev`: w13dev@lanl.gov
